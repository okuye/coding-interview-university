# Google Interview University - 一套完整的学习手册帮助自己准备 Google 的面试

## 这是？

这是我为了从 web 开发者（自学、非计算机科学学位）蜕变至 Google 软件工程师所制定的计划，其内容历时数月。

![白板上编程 ———— 来自 HBO 频道的剧集，“硅谷”](https://dng5l3qzreal6.cloudfront.net/2016/Aug/coding_board_small-1470866369118.jpg)

这一长列表是从 **Google 的指导笔记** 中萃取出来并进行扩展。因此，有些事情你必须去了解一下。我在列表的底部添加了一些额外项，用于解决面试中可能会出现的问题。这些额外项大部分是来自于 Steve Yegge 的“[得到在 Google 工作的机会](http://steve-yegge.blogspot.com/2008/03/get-that-job-at-google.html)”。而在 Google 指导笔记的逐字间，它们有时也会被反映出来。

---

## 目录

- [这是？](#这是)
- [为何要用到它？](#为何要用到它)
- [如何使用它](#如何使用它)
- [拥有一名 Googler 的心态](#拥有一名-googler-的心态)
- [我得到了工作吗？](#我得到了工作吗)
- [跟随着我](#跟随着我)
- [不要自以为自己足够聪明](#不要自以为自己足够聪明)
- [关于 Google](#关于-google)
- [相关视频资源](#相关视频资源)
- [面试过程 & 通用的面试准备](#面试过程--通用的面试准备)
- [为你的面试选择一种语言](#为你的面试选择一种语言)
- [在你开始之前](#在你开始之前)
- [你所看不到的](#你所看不到的)
- [日常计划](#日常计划)
- [必备知识](#必备知识)
- [算法复杂度 / Big-O / 渐进分析法](#算法复杂度--big-o--渐进分析法)
- [数据结构](#数据结构)
    - [数组（Arrays）](#数组arrays)
    - [链表（Linked Lists）](#链表linked-lists)
    - [堆栈（Stack）](#堆栈stack)
    - [队列（Queue）](#队列queue)
    - [哈希表（Hash table）](#哈希表hash-table)
- [更多的知识](#更多的知识)
    - [二分查找（Binary search）](#二分查找binary-search)
    - [按位运算（Bitwise operations）](#按位运算bitwise-operations)
- [树（Trees）](#树trees)
    - [树 —— 笔记 & 背景](#树--笔记--背景)
    - [二叉查找树（Binary search trees）：BSTs](#二叉查找树binary-search-treesbsts)
    - [堆（Heap） / 优先级队列（Priority Queue） / 二叉堆（Binary Heap）](#堆heap--优先级队列priority-queue--二叉堆binary-heap)
    - [字典树（Tries）](#字典树tries)
    - [平衡查找树（Balanced search trees）](#平衡查找树balanced-search-trees)
    - [N 叉树（K 叉树、M 叉树）](#n-叉树k-叉树m-叉树)
- [Sorting](#sorting)
- [Graphs](#graphs)
- [Even More Knowledge](#even-more-knowledge)
    - [Recursion](#recursion)
    - [动态规划](#dynamic-programming)
    - [Combinatorics (n choose k) & Probability](#combinatorics-n-choose-k--probability)
    - [NP, NP-Complete and Approximation Algorithms](#np-np-complete-and-approximation-algorithms)
    - [Caches](#caches)
    - [Processes and Threads](#processes-and-threads)
    - [System Design, Scalability, Data Handling](#system-design-scalability-data-handling)
    - [Papers](#papers)
    - [Testing](#testing)
    - [Scheduling](#scheduling)
    - [Implement system routines](#implement-system-routines)
    - [String searching & manipulations](#string-searching--manipulations)
- [Final Review](#final-review)
- [Books](#books)
- [Coding exercises/challenges](#coding-exerciseschallenges)
- [Once you're closer to the interview](#once-youre-closer-to-the-interview)
- [Your Resume](#your-resume)
- [Be thinking of for when the interview comes](#be-thinking-of-for-when-the-interview-comes)
- [Have questions for the interviewer](#have-questions-for-the-interviewer)
- [Once You've Got The Job](#once-youve-got-the-job)

---------------- Everything below this point is optional ----------------

- [Additional Learning](#additional-learning)
    - [Unicode](#unicode)
    - [Endianness](#endianness)
    - [Emacs and vi(m)](#emacs-and-vim)
    - [Unix command line tools](#unix-command-line-tools)
    - [Information theory](#information-theory)
    - [Parity & Hamming Code](#parity--hamming-code)
    - [Entropy](#entropy)
    - [Cryptography](#cryptography)
    - [Compression](#compression)
    - [Networking](#networking)
    - [Computer Security](#computer-security)
    - [Garbage collection](#garbage-collection)
    - [Parallel Programming](#parallel-programming)
    - [Design patterns](#design-patterns)
    - [Messaging, Serialization, and Queueing Systems](#messaging-serialization-and-queueing-systems)
    - [Fast Fourier Transform](#fast-fourier-transform)
    - [Bloom Filter](#bloom-filter)
    - [van Emde Boas Trees](#van-emde-boas-trees)
    - [Augmented Data Structures](#augmented-data-structures)
    - [Skip lists](#skip-lists)
    - [Network Flows](#network-flows)
    - [Disjoint Sets & Union Find](#disjoint-sets--union-find)
    - [Math for Fast Processing](#math-for-fast-processing)
    - [Treap](#treap)
    - [Linear Programming](#linear-programming)
    - [Geometry, Convex hull](#geometry-convex-hull)
    - [Discrete math](#discrete-math)
    - [Machine Learning](#machine-learning)
    - [Go](#go)
- [Additional Detail on Some Subjects](#additional-detail-on-some-subjects)
- [视频系列](#视频系列)
- [计算机科学课程](#计算机科学课程)

---

## 为何要用到它？

我一直都是遵循该计划去准备 Google 的面试。自 1997 年以来，我一直从事于 web 程序的构建、服务器的构建及创业型公司的创办。对于只有着一个经济学学位，而不是计算机科学学位（CS degree）的我来说，在职业生涯中所取得的都非常成功。然而，我想在 Google 工作，并进入大型系统中，真正地去理解计算机系统、算法效率、数据结构性能、低级别编程语言及其工作原理。可一项都不了解的我，怎么会被 Google 所应聘呢？

当我创建该项目时，我从一个堆栈到一个堆都不了解。那时的我，完全不了解 Big-O 、树，或如何去遍历一个图。如果非要我去编写一个排序算法的话，我只能说我所写的肯定是很糟糕。一直以来，我所用的任何数据结构都是内建于编程语言当中。至于它们在背后是如何运作，对此我一概不清楚。此外，以前的我并不需要对内存进行管理，最多就只是在一个正在执行的进程抛出了“内存不足”的错误后，采取一些权变措施。而在我的编程生活中，也甚少使用到多维数组，可关联数组却成千上万。而且，从一开始到现在，我都还未曾自己实现过数据结构。

就是这样的我，在经过该学习计划后，已然对被 Google 所雇佣充满信心。这是一个漫长的计划，以至于花费了我数月的时间。若您早已熟悉大部分的知识，那么也许能节省大量的时间。

## 如何使用它

下面所有的东西都只是一个概述。因此，你需要由上而下逐一地去处理它。

在学习过程中，我是使用 GitHub 特殊的语法特性 markdown flavor 去检查计划的进展，包括使用任务列表。

- [x] 创建一个新的分支，以使得你可以像这样去检查计划的进展。直接往方括号中填写一个字符 x 即可：[x]

[更多关于 Github-flavored markdown 的详情](https://guides.github.com/features/mastering-markdown/#GitHub-flavored-markdown)

## 拥有一名 Googler 的心态

把一个（或两个）印有“[future Googler](https://github.com/jwasham/google-interview-university/blob/master/extras/future-googler.pdf)”的图案打印出来，并用你誓要成功的眼神盯着它。

[![future Googler sign](https://dng5l3qzreal6.cloudfront.net/2016/Oct/Screen_Shot_2016_10_04_at_10_13_24_AM-1475601104364.png)](https://github.com/jwasham/google-interview-university/blob/master/extras/future-googler.pdf)

## 我得到了工作吗？

我还没去应聘。

因为我离完成学习（完成该疯狂的计划列表）还需要数天的时间，并打算在下周开始用一整天的时间，以编程的方式去解决问题。当然，这将会持续数周的时间。然后，我才通过使用在二月份所得到的一个介绍资格，去正式应聘 Google（没错，是二月份时就得到的）。

    感谢 JP 的这次介绍。

## 跟随着我

目前我仍在该计划的执行过程中，如果你想跟随我脚步去学习的话，可以登进我在 [GoogleyAsHeck.com](https://googleyasheck.com/) 上所写的博客。

下面是我的联系方式：

- Twitter: [@googleyasheck](https://twitter.com/googleyasheck)
- Twitter: [@StartupNextDoor](https://twitter.com/StartupNextDoor)
- Google+: [+Googleyasheck](https://plus.google.com/+Googleyasheck)
- LinkedIn: [johnawasham](https://www.linkedin.com/in/johnawasham)

![John Washam - Google Interview University](https://dng5l3qzreal6.cloudfront.net/2016/Aug/book_stack_photo_resized_18_1469302751157-1472661280368.png)

## 不要自以为自己足够聪明

- Google 的工程师都是才智过人的。但是，就算是工作在 Google 的他们，仍然会因为自己不够聪明而感到一种不安。
- [天才程序员的神话](https://www.youtube.com/watch?v=0SARbwvhupQ)

## 关于 Google

- [ ] 面向学生 —— [Google 的职业生涯：技术开发指导](https://www.google.com/about/careers/students/guide-to-technical-development.html)
- [ ] Google 检索的原理：
    - [ ] [Google 检索的发展史（视频）](https://www.youtube.com/watch?v=mTBShTwCnD4)
    - [ ] [Google 检索的原理 —— 故事篇](https://www.google.com/insidesearch/howsearchworks/thestory/)
    - [ ] [Google 检索的原理](https://www.google.com/insidesearch/howsearchworks/)
    - [ ] [Google 检索的原理 —— Matt Cutts（视频）](https://www.youtube.com/watch?v=BNHR6IQJGZs)
    - [ ] [Google 是如何改善其检索算法（视频）](https://www.youtube.com/watch?v=J5RZOU6vK4Q)
- [ ] 系列文章：
    - [ ] [Google 检索是如何处理移动设备](https://backchannel.com/how-google-search-dealt-with-mobile-33bc09852dc9)
    - [ ] [Google 为了寻找大众需求的秘密研究](https://backchannel.com/googles-secret-study-to-find-out-our-needs-eba8700263bf)
    - [ ] [Google 检索将成为你的下一个大脑](https://backchannel.com/google-search-will-be-your-next-brain-5207c26e4523)
    - [ ] [Demis Hassabis 的心灵直白](https://backchannel.com/the-deep-mind-of-demis-hassabis-156112890d8a)
- [ ] [书籍：Google 公司是如何运作的](https://www.amazon.com/How-Google-Works-Eric-Schmidt/dp/1455582344)
- [ ] [由 Google 通告所制作 —— 2016年10月（视频）](https://www.youtube.com/watch?v=q4y0KOeXViI)

## 相关视频资源

部分视频只能通过在 Coursera、Edx 或 Lynda.com class 上注册登录才能观看。这些视频被称为网络公开课程（MOOC）。即便是免费观看，部分课程可能会由于不在时间段内而无法获取。因此，你需要多等待几个月。

    很感谢您能帮我把网络公开课程的视频链接转换成公开的视频源，以代替那些在线课程的视频。此外，一些大学的讲座视频也是我所青睐的。

## 面试过程 & 通用的面试准备

- [ ] 视频：
    - [ ] [如何在 Google 工作 —— 考生指导课程（视频）](https://www.youtube.com/watch?v=oWbUtlUhwa8&feature=youtu.be)
    - [ ] [Google 招聘者所分享的技术面试小窍门（视频）](https://www.youtube.com/watch?v=qc1owf2-220&feature=youtu.be)
    - [ ] [如何在 Google 工作：技术型简历的准备（视频）](https://www.youtube.com/watch?v=8npJLXkcmu8)

- [ ] 文章：
    - [ ] [三步成为 Googler](http://www.google.com/about/careers/lifeatgoogle/hiringprocess/)
    - [ ] [得到在 Google 的工作机会](http://steve-yegge.blogspot.com/2008/03/get-that-job-at-google.html)
        - 所有他所提及的事情都列在了下面
    - [ ] _（早已过期）_ [如何得到 Google 的一份工作，面试题，应聘过程](http://dondodge.typepad.com/the_next_big_thing/2010/09/how-to-get-a-job-at-google-interview-questions-hiring-process.html)
    - [ ] [手机设备屏幕的问题](http://sites.google.com/site/steveyegge2/five-essential-phone-screen-questions)

- [ ] 附加的（虽然 Google 不建议，但我还是添加在此）：
    - [ ] [ABC：永远都要去编程（Always Be Coding）](https://medium.com/always-be-coding/abc-always-be-coding-d5f8051afce2#.4heg8zvm4)
    - [ ] [四步成为 Google 里一名没有学位的员工](https://medium.com/always-be-coding/four-steps-to-google-without-a-degree-8f381aa6bd5e#.asalo1vfx)
    - [ ] [共享白板（Whiteboarding）](https://medium.com/@dpup/whiteboarding-4df873dbba2e#.hf6jn45g1)
    - [ ] [Google 是如何看待应聘、管理和公司文化](http://www.kpcb.com/blog/lessons-learned-how-google-thinks-about-hiring-management-and-culture)
    - [ ] [程序开发面试中有效的白板（Whiteboarding）](http://www.coderust.com/blog/2014/04/10/effective-whiteboarding-during-programming-interviews/)
    - [ ] 震撼开发类面试 第一集：
        - [ ] [Gayle L McDowell —— 震撼开发类面试（视频）](https://www.youtube.com/watch?v=rEJzOhC5ZtQ)
        - [ ] [震撼开发类面试 —— 作者 Gayle Laakmann McDowell（视频）](https://www.youtube.com/watch?v=aClxtDcdpsQ)
    - [ ] 如何在世界四强企业中获得一份工作：
        - [ ] [“如何在世界四强企业中获得一份工作 —— Amazon、Facebook、Google 和 Microsoft”（视频）](https://www.youtube.com/watch?v=YJZCUhxNCv8)
    - [ ] [面试 Google 失败](http://alexbowe.com/failing-at-google-interviews/)

## 为你的面试选择一种语言

在这，我就以下话题写一篇短文 —— [重点：为在 Google 的面试选择一种语言](https://googleyasheck.com/important-pick-one-language-for-the-google-interview/)

在大多数公司的面试当中，你可以在编程这一环节，使用一种自己用起来较为舒适的语言去完成编程。但在 Google，你只有三种固定的选择：

- C++
- Java
- Python

有时你也可以使用下面两种，但需要事先查阅说明。因为，说明中会有警告：

- JavaScript
- Ruby

你需要对你所选择的语言感到非常舒适且足够了解。

更多关于语言选择的阅读：

- http://www.byte-by-byte.com/choose-the-right-language-for-your-coding-interview/
- http://blog.codingforinterviews.com/best-programming-language-jobs/
- https://www.quora.com/What-is-the-best-language-to-program-in-for-an-in-person-Google-interview

[在此查看相关语言的资源](programming-language-resources.md)

由于，我正在学习C、C++ 和 Python。因此，在下面你会看到部分关于它们的学习资料。相关书籍请看文章的底部。

## 在你开始之前

该列表已经持续更新了很长的一段时间，所以，我们的确很容易会对其失去控制。

这里列出了一些我所犯过的错误，希望您不要重滔覆辙。

### 1. 你不可能把所有的东西都记住

就算我查看了数小时的视频，并记录了大量的笔记。几个月后的我，仍然会忘却其中大部分的东西。所以，我翻阅了我的笔记，并将可回顾的东西制作成抽认卡（flashcard）（请往下看）

### 2. 使用抽认卡

为了解决善忘的问题，我制作了一些关于抽认卡的页面，用于添加两种抽认卡：正常的及带有代码的。每种卡都会有不同的格式设计。

而且，我还以移动设备为先去设计这些网页，以使得在任何地方的我，都能通过我的手机及平板去回顾知识。

你也可以免费制作属于你自己的抽认卡网站：

- [抽认卡页面的代码仓库](https://github.com/jwasham/computer-science-flash-cards)
- [我的抽认卡数据库](https://github.com/jwasham/computer-science-flash-cards/blob/master/cards-jwasham.db)：有一点需要记住的是，我做事有点过头，以至于把卡片都覆盖到所有的东西上。从汇编语言和 Python 的细枝末节，乃至到机器学习和统计都被覆盖到卡片上。而这种做法，对于 Google 的要求来说，却是多余。

**在抽认卡上做笔记：** 若你第一次发现你知道问题的答案时，先不要急着把其标注成“已懂”。你需要做的，是去查看一下是否有同样的抽认卡，并在你真正懂得如何解决问题之前，多问自己几次。重复地问答可帮助您深刻记住该知识点。

### 3. 回顾，回顾，回顾

我留有一组 ASCII 码表、OSI 堆栈、Big-O 记号及更多的小抄纸，以便在空余的时候可以学习。

每编程半个小时就要休息一下，并去回顾你的抽认卡。

### 4. 专注

在学习的过程中，往往会有许多令人分心的事占据着我们宝贵的时间。因此，专注和集中注意力是非常困难的。

## 你所看不到的

由于，这个巨大的列表一开始是作为我个人从 Google 面试指导笔记所形成的一个事件处理列表。因此，有一些我熟悉且普遍的技术在此都未被谈及到：

- SQL
- Javascript
- HTML、CSS 和其他前端技术

## 日常计划

部分问题可能会花费一天的时间去学习，而部分则会花费多天。当然，有些学习并不需要我们懂得如何实现。

因此，每一天我都会在下面所列出的列表中选择一项，并查看相关的视频。然后，使用以下的一种语言去实现：

    C —— 使用结构体和函数，该函数会接受一个结构体指针 * 及其他数据作为参数。
    C++ —— 不使用内建的数据类型。
    C++ —— 使用内建的数据类型，如使用 STL 的 std::list 来作为链表。
    Python ——  使用内建的数据类型（为了持续练习 Python），并编写一些测试去保证自己代码的正确性。有时，只需要使用断言函数 assert() 即可。
    此外，你也可以使用 Java 或其他语言。以上只是我的个人偏好而已。

为何要在这些语言上分别实现一次？

    因为可以练习，练习，练习，直至我厌倦它，并完美地实现出来。（若有部分边缘条件没想到时，我会用书写的形式记录下来并去记忆）
    因为可以在纯原生的条件下工作（不需垃圾回收机制的帮助下，分配/释放内存（除了 Python））
    因为可以利用上内建的数据类型，以使得我拥有在现实中使用内建工具的经验（在生产环境中，我不会去实现自己的链表）

就算我没有时间去每一项都这么做，但我也会尽我所能的。

在这里，你可以查看到我的代码：
 - [C](https://github.com/jwasham/practice-c)
 - [C++](https://github.com/jwasham/practice-cpp)
 - [Python](https://github.com/jwasham/practice-python)

你不需要记住每一个算法的内部原理。

在一个白板上写代码，而不要直接在计算机上编写。在测试完部分简单的输入后，到计算机上再测试一遍。

## 必备知识

- [ ] **计算机是如何处理一段程序：**
    - [ ] [CPU 是如何执行代码（视频）](https://www.youtube.com/watch?v=42KTvGYQYnA)
    - [ ] [机器码指令（视频）](https://www.youtube.com/watch?v=Mv2XQgpbTNE)

- [ ] **编译器**
    - [ ] [编译器是如何在 ~1 分钟内工作（视频）](https://www.youtube.com/watch?v=IhC7sdYe-Jg)
    - [ ] [Hardvard CS50 —— 编译器（视频）](https://www.youtube.com/watch?v=CSZLNYF4Klo)
    - [ ] [C++（视频）](https://www.youtube.com/watch?v=twodd1KFfGk)
    - [ ] [掌握编译器的优化（C++）（视频）](https://www.youtube.com/watch?v=FnGCDLhaxKU)

- [ ] **浮点数是如何存储的：**
    - [ ] 简单的 8-bit：[浮点数的表达形式　—— 1（视频 —— 在计算上有一个错误 —— 详情请查看视频的介绍）](https://www.youtube.com/watch?v=ji3SfClm8TU)
    - [ ] 32 bit：[IEEE754 32-bit 浮点二进制（视频）](https://www.youtube.com/watch?v=50ZYcZebIec)

## 算法复杂度 / Big-O / 渐进分析法
- 并不需要实现
- [ ] [Harvard CS50 —— 渐进表示（视频）](https://www.youtube.com/watch?v=iOq5kSKqeR4)
- [ ] [Big O 记号（通用快速教程）（视频）](https://www.youtube.com/watch?v=V6mKVRU1evU)
- [ ] [Big O 记号（以及 Omega 和 Theta）——  最佳数学解释（视频）](https://www.youtube.com/watch?v=ei-A_wy5Yxw&index=2&list=PL1BaGV1cIH4UhkL8a9bJGG356covJ76qN)
- [ ] Skiena 算法：
    - [视频](https://www.youtube.com/watch?v=gSyDMtdPNpU&index=2&list=PLOtl7M3yp-DV69F32zdK7YJcNXpTunF2b)
    - [幻灯片](http://www3.cs.stonybrook.edu/~algorith/video-lectures/2007/lecture2.pdf)
- [ ] [对于算法复杂度分析的一次详细介绍](http://discrete.gr/complexity/)
- [ ] [增长阶数（Orders of Growth）（视频）](https://class.coursera.org/algorithmicthink1-004/lecture/59)
- [ ] [渐进性（Asymptotics）（视频）](https://class.coursera.org/algorithmicthink1-004/lecture/61)
- [ ] [UC Berkeley Big O（视频）](https://youtu.be/VIS4YDpuP98)
- [ ] [UC Berkeley Big Omega（视频）](https://youtu.be/ca3e7UVmeUc)
- [ ] [平摊分析法（Amortized Analysis）（视频）](https://www.youtube.com/watch?v=B3SpQZaAZP4&index=10&list=PL1BaGV1cIH4UhkL8a9bJGG356covJ76qN)
- [ ] [举证“Big O”（视频）](https://class.coursera.org/algorithmicthink1-004/lecture/63)
- [ ] 高级编程（包括递归关系和主定理）：
    - [计算性复杂度：第一部](https://www.topcoder.com/community/data-science/data-science-tutorials/computational-complexity-section-1/)
    - [计算性复杂度：第二部](https://www.topcoder.com/community/data-science/data-science-tutorials/computational-complexity-section-2/)
- [ ] [速查表（Cheat sheet）](http://bigocheatsheet.com/)

    如果部分课程过于学术性，你可直接跳到文章底部，去查看离散数学的视频以获取相关背景知识。

## 数据结构

- ### 数组（Arrays）
    - 实现一个可自动调整大小的动态数组。
    - [ ] 介绍：
        - [数组（视频）](https://www.coursera.org/learn/data-structures/lecture/OsBSF/arrays)
        - [数组的基础知识（视频）](https://www.lynda.com/Developer-Programming-Foundations-tutorials/Basic-arrays/149042/177104-4.html)
        - [多维数组（视频）](https://www.lynda.com/Developer-Programming-Foundations-tutorials/Multidimensional-arrays/149042/177105-4.html)
        - [动态数组（视频）](https://www.coursera.org/learn/data-structures/lecture/EwbnV/dynamic-arrays)
        - [不规则数组（视频）](https://www.lynda.com/Developer-Programming-Foundations-tutorials/Jagged-arrays/149042/177106-4.html)
        - [调整数组的大小（视频）](https://www.lynda.com/Developer-Programming-Foundations-tutorials/Resizable-arrays/149042/177108-4.html)
    - [ ] 实现一个动态数组（可自动调整大小的可变数组）：
        - [ ] 练习使用数组和指针去编码，并且指针是通过计算去跳转而不是使用索引
        - [ ] 通过分配内存来新建一个原生数据型数组
            - 可以使用 int 类型的数组，但不能使用其语法特性
            - 从大小为16或更大的数（使用2的倍数 —— 16、32、64、128）开始编写
        - [ ] size() —— 数组元素的个数
        - [ ] capacity() —— 可容纳元素的个数
        - [ ] is_empty()
        - [ ] at(index) —— 返回对应索引的元素，且若索引越界则愤然报错
        - [ ] push(item)
        - [ ] insert(index, item) —— 在指定索引中插入元素，并把后面的元素依次后移
        - [ ] prepend(item) —— 可以使用上面的 insert 函数，传参 index 为 0
        - [ ] pop() —— 删除在数组末端的元素，并返回其值
        - [ ] delete(index) —— 删除指定索引的元素，并把后面的元素依次前移
        - [ ] remove(item) —— 删除指定值的元素，并返回其索引（即使有多个元素）
        - [ ] find(item) —— 寻找指定值的元素并返回其中第一个出现的元素其索引，若未找到则返回 -1
        - [ ] resize(new_capacity) // 私有函数
            - 若数组的大小到达其容积，则变大一倍
            - 获取元素后，若数组大小为其容积的1/4，则缩小一半
    - [ ] 时间复杂度
        - 在数组末端增加/删除、定位、更新元素，只允许占 O(1) 的时间复杂度（平摊（amortized）去分配内存以获取更多空间）
        - 在数组任何地方插入/移除元素，只允许 O(n) 的时间复杂度
    - [ ] 空间复杂度
        - 因为在内存中分配的空间邻近，所以有助于提高性能
        - 空间需求 = （大于或等于 n 的数组容积）* 元素的大小。即便空间需求为 2n，其空间复杂度仍然是 O(n)

- ### 链表（Linked Lists）
    - [ ] 介绍：
        - [ ] [单向链表（视频）](https://www.coursera.org/learn/data-structures/lecture/kHhgK/singly-linked-lists)
        - [ ] [CS 61B —— 链表（视频）](https://www.youtube.com/watch?v=sJtJOtXCW_M&list=PL-XXv-cvA_iAlnI-BQr9hjqADPBtujFJd&index=5)
    - [ ] [C 代码（视频）](https://www.youtube.com/watch?v=QN6FPiD0Gzo)
        - 并非看完整个视频，只需要看关于节点结果和内存分配那一部分即可
    - [ ] 链表 vs 数组：
        - [基本链表 Vs 数组（视频）](https://www.coursera.org/learn/data-structures-optimizing-performance/lecture/rjBs9/core-linked-lists-vs-arrays)
        - [在现实中，链表 Vs 数组（视频）](https://www.coursera.org/learn/data-structures-optimizing-performance/lecture/QUaUd/in-the-real-world-lists-vs-arrays)
    - [ ] [为什么你需要避免使用链表（视频）](https://www.youtube.com/watch?v=YQs6IC-vgmo)
    - [ ] 的确：你需要关于“指向指针的指针”的相关知识：（因为当你传递一个指针到一个函数时，该函数可能会改变指针所指向的地址）该页只是为了让你了解“指向指针的指针”这一概念。但我并不推荐这种链式遍历的风格。因为，这种风格的代码，其可读性和可维护性太低。
        - [指向指针的指针](https://www.eskimo.com/~scs/cclass/int/sx8.html)
    - [ ] 实现（我实现了使用尾指针以及没有使用尾指针这两种情况）：
        - [ ] size() —— 返回链表中数据元素的个数
        - [ ] empty() —— 若链表为空则返回一个布尔值 true
        - [ ] value_at(index) —— 返回第 n 个元素的值（从0开始计算）
        - [ ] push_front(value) —— 添加元素到链表的首部
        - [ ] pop_front() —— 删除首部元素并返回其值
        - [ ] push_back(value) —— 添加元素到链表的尾部
        - [ ] pop_back() —— 删除尾部元素并返回其值
        - [ ] front() —— 返回首部元素的值
        - [ ] back() —— 返回尾部元素的值
        - [ ] insert(index, value) —— 插入值到指定的索引，并把当前索引的元素指向到新的元素
        - [ ] erase(index) —— 删除指定索引的节点
        - [ ] value_n_from_end(n) —— 返回倒数第 n 个节点的值
        - [ ] reverse() —— 逆序链表
        - [ ] remove_value(value) —— 删除链表中指定值的第一个元素
    - [ ] 双向链表
        - [介绍（视频）](https://www.coursera.org/learn/data-structures/lecture/jpGKD/doubly-linked-lists)
        - 并不需要实现

- ### 堆栈（Stack）
    - [ ] [堆栈（视频）](https://www.coursera.org/learn/data-structures/lecture/UdKzQ/stacks)
    - [ ] [使用堆栈 —— 后进先出（视频）](https://www.lynda.com/Developer-Programming-Foundations-tutorials/Using-stacks-last-first-out/149042/177120-4.html)
    - [ ] 可以不实现，因为使用数组来实现并不重要

- ### 队列（Queue）
    - [ ] [使用队列 —— 先进先出（视频）](https://www.lynda.com/Developer-Programming-Foundations-tutorials/Using-queues-first-first-out/149042/177122-4.html)
    - [ ] [队列（视频）](https://www.coursera.org/learn/data-structures/lecture/EShpq/queue)
    - [ ] [原型队列/先进先出（FIFO）](https://en.wikipedia.org/wiki/Circular_buffer)
    - [ ] [优先级队列（视频）](https://www.lynda.com/Developer-Programming-Foundations-tutorials/Priority-queues-deques/149042/177123-4.html)
    - [ ] 使用含有尾部指针的链表来实现:
        - enqueue(value) —— 在尾部添加值
        - dequeue() —— 删除最早添加的元素并返回其值（首部元素）
        - empty()
    - [ ] 使用固定大小的数组实现：
        - enqueue(value) —— 在可容的情况下添加元素到尾部
        - dequeue() —— 删除最早添加的元素并返回其值
        - empty()
        - full()
    - [ ] 花销：
        - 在糟糕的实现情况下，使用链表所实现的队列，其入列和出列的时间复杂度将会是 O(n)。因为，你需要找到下一个元素，以致循环整个队列
        - enqueue：O(1)（平摊（amortized）、链表和数组 [探测（probing）]）
        - dequeue：O(1)（链表和数组）
        - empty：O(1)（链表和数组）

- ### 哈希表（Hash table）
    - [ ] 视频：
        - [ ] [链式哈希表（视频）](https://www.youtube.com/watch?v=0M_kIqhwbFo&list=PLUl4u3cNGP61Oq3tWYp6V_F-5jb5L2iHb&index=8)
        - [ ] [Table Doubling 和 Karp-Rabin（视频）](https://www.youtube.com/watch?v=BRO7mVIFt08&index=9&list=PLUl4u3cNGP61Oq3tWYp6V_F-5jb5L2iHb)
        - [ ] [Open Addressing 和密码型哈希（Cryptographic Hashing）（视频）](https://www.youtube.com/watch?v=rvdJDijO2Ro&index=10&list=PLUl4u3cNGP61Oq3tWYp6V_F-5jb5L2iHb)
        - [ ] [PyCon 2010：The Mighty Dictionary（视频）](https://www.youtube.com/watch?v=C4Kc8xzcA68)
        - [ ] [（进阶）随机取样（Randomization）：全域哈希（Universal Hashing）& 完美哈希（Perfect Hashing）（视频）](https://www.youtube.com/watch?v=z0lJ2k0sl1g&list=PLUl4u3cNGP6317WaSNfmCvGym2ucw3oGp&index=11)
        - [ ] [（进阶）完美哈希（Perfect hashing）（视频）](https://www.youtube.com/watch?v=N0COwN14gt0&list=PL2B4EEwhKD-NbwZ4ezj7gyc_3yNrojKM9&index=4)

    - [ ] 在线课程：
        - [ ] [哈希函数的掌握（视频）](https://www.lynda.com/Developer-Programming-Foundations-tutorials/Understanding-hash-functions/149042/177126-4.html)
        - [ ] [使用哈希表（视频）](https://www.lynda.com/Developer-Programming-Foundations-tutorials/Using-hash-tables/149042/177127-4.html)
        - [ ] [哈希表的支持（视频）](https://www.lynda.com/Developer-Programming-Foundations-tutorials/Supporting-hashing/149042/177128-4.html)
        - [ ] [哈希表的语言支持（视频）](https://www.lynda.com/Developer-Programming-Foundations-tutorials/Language-support-hash-tables/149042/177129-4.html)
        - [ ] [基本哈希表（视频）](https://www.coursera.org/learn/data-structures-optimizing-performance/lecture/m7UuP/core-hash-tables)
        - [ ] [数据结构（视频）](https://www.coursera.org/learn/data-structures/home/week/3)
        - [ ] [电话薄问题（Phone Book Problem）（视频）](https://www.coursera.org/learn/data-structures/lecture/NYZZP/phone-book-problem)
        - [ ] 分布式哈希表：
            - [Dropbox 中的瞬时上传及存储优化（视频）](https://www.coursera.org/learn/data-structures/lecture/DvaIb/instant-uploads-and-storage-optimization-in-dropbox)
            - [分布式哈希表（视频）](https://www.coursera.org/learn/data-structures/lecture/tvH8H/distributed-hash-tables)

    - [ ] 使用线性探测的数组去实现
        - hash(k, m) —— m 是哈希表的大小
        - add(key, value) —— 如果 key 已存在则更新值
        - exists(key)
        - get(key)
        - remove(key)

## 更多的知识

- ### 二分查找（Binary search）
    - [ ] [二分查找（视频）](https://www.youtube.com/watch?v=D5SrAga1pno)
    - [ ] [二分查找（视频）](https://www.khanacademy.org/computing/computer-science/algorithms/binary-search/a/binary-search)
    - [ ] [详情](https://www.topcoder.com/community/data-science/data-science-tutorials/binary-search/)
    - [ ] 实现：
        - 二分查找（在一个已排序好的整型数组中查找）
        - 迭代式二分查找

- ### 按位运算（Bitwise operations）
    - [ ] [Bits 速查表](https://github.com/jwasham/google-interview-university/blob/master/extras/cheat%20sheets/bits-cheat-cheet.pdf)
        - 你需要知道大量2的幂数值（从2^1 到 2^16 及 2^32）
    - [ ] 好好理解位操作符的含义：&、|、^、~、>>、<<
        - [ ] [字码（words）](https://en.wikipedia.org/wiki/Word_(computer_architecture))
        - [ ] 好的介绍：
            [位操作（视频）](https://www.youtube.com/watch?v=7jkIUgLC29I)
        - [ ] [C 语言编程教程 2-10：按位运算（视频）](https://www.youtube.com/watch?v=d0AwjSpNXR0)
        - [ ] [位操作](https://en.wikipedia.org/wiki/Bit_manipulation)
        - [ ] [按位运算](https://en.wikipedia.org/wiki/Bitwise_operation)
        - [ ] [Bithacks](https://graphics.stanford.edu/~seander/bithacks.html)
        - [ ] [位元抚弄者（The Bit Twiddler）](http://bits.stephan-brumme.com/)
        - [ ] [交互式位元抚弄者（The Bit Twiddler Interactive）](http://bits.stephan-brumme.com/interactive.html)
    - [ ] 一补数和补码
        - [二进制：利 & 弊（为什么我们要使用补码）（视频）](https://www.youtube.com/watch?v=lKTsv6iVxV4)
        - [一补数（1s Complement）](https://en.wikipedia.org/wiki/Ones%27_complement)
        - [补码（2s Complement）](https://en.wikipedia.org/wiki/Two%27s_complement)
    - [ ] 计算置位（Set Bits）
        - [计算一个字节中置位（Set Bits）的四种方式（视频）](https://youtu.be/Hzuzo9NJrlc)
        - [计算比特位](https://graphics.stanford.edu/~seander/bithacks.html#CountBitsSetKernighan)
        - [如何在一个 32 位的整型中计算置位（Set Bits）的数量](http://stackoverflow.com/questions/109023/how-to-count-the-number-of-set-bits-in-a-32-bit-integer)
    - [ ] 四舍五入2的幂数：
        - [四舍五入到2的下一幂数](http://bits.stephan-brumme.com/roundUpToNextPowerOfTwo.html)
    - [ ] 交换值：
        - [交换（Swap）](http://bits.stephan-brumme.com/swap.html)
    - [ ] 绝对值：
        - [绝对整型（Absolute Integer）](http://bits.stephan-brumme.com/absInteger.html)

## 树（Trees）

- ### 树 —— 笔记 & 背景
    - [ ] [系列：基本树（视频）](https://www.coursera.org/learn/data-structures-optimizing-performance/lecture/ovovP/core-trees)
    - [ ] [系列：树（视频）](https://www.coursera.org/learn/data-structures/lecture/95qda/trees)
    - 基本的树形结构
    - 遍历
    - 操作算法
    - BFS（广度优先检索，breadth-first search）
        - [MIT（视频）](https://www.youtube.com/watch?v=s-CYnVz-uh4&list=PLUl4u3cNGP61Oq3tWYp6V_F-5jb5L2iHb&index=13)
        - 层序遍历（使用队列的 BFS 算法）
            - 时间复杂度： O(n)
            - 空间复杂度：
                - 最好情况： O(1)
                - 最坏情况：O(n/2)=O(n)
    - DFS（深度优先检索，depth-first search）
        - [MIT（视频）](https://www.youtube.com/watch?v=AfSk24UTFS8&list=PLUl4u3cNGP61Oq3tWYp6V_F-5jb5L2iHb&index=14)
        - 笔记：
            - 时间复杂度：O(n)
            - 空间复杂度：
                - 最好情况：O(log n) - 树的平均高度
                - 最坏情况：O(n)
        - 中序遍历（DFS：左、节点本身、右）
        - 后序遍历（DFS：左、右、节点本身）
        - 先序遍历（DFS：节点本身、左、右）

- ### 二叉查找树（Binary search trees）：BSTs
    - [ ] [二叉查找树概览（视频）](https://www.youtube.com/watch?v=x6At0nzX92o&index=1&list=PLA5Lqm4uh9Bbq-E0ZnqTIa8LRaL77ica6)
    - [ ] [系列（视频）](https://www.coursera.org/learn/data-structures-optimizing-performance/lecture/p82sw/core-introduction-to-binary-search-trees)
        - 从符号表开始到 BST 程序
    - [ ] [介绍（视频）](https://www.coursera.org/learn/data-structures/lecture/E7cXP/introduction)
    - [ ] [MIT（视频）](https://www.youtube.com/watch?v=9Jry5-82I68)
    - C/C++:
        - [ ] [二叉查找树 —— 在 C/C++ 中实现（视频）](https://www.youtube.com/watch?v=COZK7NATh4k&list=PL2_aWCzGMAwI3W_JlcBbtYTwiQSsOTa6P&index=28)
        - [ ] [BST 的实现 —— 在堆栈和堆中的内存分配（视频）](https://www.youtube.com/watch?v=hWokyBoo0aI&list=PL2_aWCzGMAwI3W_JlcBbtYTwiQSsOTa6P&index=29)
        - [ ] [在二叉查找树中找到最小和最大的元素（视频）](https://www.youtube.com/watch?v=Ut90klNN264&index=30&list=PL2_aWCzGMAwI3W_JlcBbtYTwiQSsOTa6P)
        - [ ] [寻找二叉树的高度（视频）](https://www.youtube.com/watch?v=_pnqMz5nrRs&list=PL2_aWCzGMAwI3W_JlcBbtYTwiQSsOTa6P&index=31)
        - [ ] [二叉树的遍历 —— 广度优先和深度优先策略（视频）](https://www.youtube.com/watch?v=9RHO6jU--GU&list=PL2_aWCzGMAwI3W_JlcBbtYTwiQSsOTa6P&index=32)
        - [ ] [二叉树：层序遍历（视频）](https://www.youtube.com/watch?v=86g8jAQug04&index=33&list=PL2_aWCzGMAwI3W_JlcBbtYTwiQSsOTa6P)
        - [ ] [二叉树的遍历：先序、中序、后序（视频）](https://www.youtube.com/watch?v=gm8DUJJhmY4&index=34&list=PL2_aWCzGMAwI3W_JlcBbtYTwiQSsOTa6P)
        - [ ] [判断一棵二叉树是否为二叉查找树（视频）](https://www.youtube.com/watch?v=yEwSGhSsT0U&index=35&list=PL2_aWCzGMAwI3W_JlcBbtYTwiQSsOTa6P)
        - [ ] [从二叉查找树中删除一个节点（视频）](https://www.youtube.com/watch?v=gcULXE7ViZw&list=PL2_aWCzGMAwI3W_JlcBbtYTwiQSsOTa6P&index=36)
        - [ ] [二叉查找树中序遍历的后继者（视频）](https://www.youtube.com/watch?v=5cPbNCrdotA&index=37&list=PL2_aWCzGMAwI3W_JlcBbtYTwiQSsOTa6P)
    - [ ] 实现：
        - [ ] insert    // 往树上插值
        - [ ] get_node_count // 查找树上的节点数
        - [ ] print_values // 从小到大打印树中节点的值
        - [ ] delete_tree
        - [ ] is_in_tree // 如果值存在于树中则返回 true
        - [ ] get_height // 返回节点所在的高度（如果只有一个节点，那么高度则为1）
        - [ ] get_min   // 返回树上的最小值
        - [ ] get_max   // 返回树上的最大值
        - [ ] is_binary_search_tree
        - [ ] delete_value
        - [ ] get_successor // 返回给定值的后继者，若没有则返回-1

- ### 堆（Heap） / 优先级队列（Priority Queue） / 二叉堆（Binary Heap）
    - 可视化是一棵树，但通常是以线性的形式存储（数组、链表）
    - [ ] [堆](https://en.wikipedia.org/wiki/Heap_(data_structure))
    - [ ] [介绍（视频）](https://www.coursera.org/learn/data-structures/lecture/2OpTs/introduction)
    - [ ] [无知的实现（视频）](https://www.coursera.org/learn/data-structures/lecture/z3l9N/naive-implementations)
    - [ ] [二叉树（视频）](https://www.coursera.org/learn/data-structures/lecture/GRV2q/binary-trees)
    - [ ] [关于树高的讨论（视频）](https://www.coursera.org/learn/data-structures/supplement/S5xxz/tree-height-remark)
    - [ ] [基本操作（视频）](https://www.coursera.org/learn/data-structures/lecture/0g1dl/basic-operations)
    - [ ] [完全二叉树（视频）](https://www.coursera.org/learn/data-structures/lecture/gl5Ni/complete-binary-trees)
    - [ ] [伪代码（视频）](https://www.coursera.org/learn/data-structures/lecture/HxQo9/pseudocode)
    - [ ] [堆排序 —— 跳到起点（视频）](https://youtu.be/odNJmw5TOEE?list=PLFDnELG9dpVxQCxuD-9BSy2E7BWY3t5Sm&t=3291)
    - [ ] [堆排序（视频）](https://www.coursera.org/learn/data-structures/lecture/hSzMO/heap-sort)
    - [ ] [构建一个堆（视频）](https://www.coursera.org/learn/data-structures/lecture/dwrOS/building-a-heap)
    - [ ] [MIT：堆与堆排序（视频）](https://www.youtube.com/watch?v=B7hVxCmfPtM&index=4&list=PLUl4u3cNGP61Oq3tWYp6V_F-5jb5L2iHb)
    - [ ] [CS 61B Lecture 24：优先级队列（视频）](https://www.youtube.com/watch?v=yIUFT6AKBGE&index=24&list=PL4BBB74C7D2A1049C)
    - [ ] [构建线性时间复杂度的堆（大顶堆）](https://www.youtube.com/watch?v=MiyLo8adrWw)
    - [ ] 实现一个大顶堆：
        - [ ] insert
        - [ ] sift_up —— 用于插入元素
        - [ ] get_max —— 返回最大值但不移除元素
        - [ ] get_size() —— 返回存储的元素数量
        - [ ] is_empty() —— 若堆为空则返回 true
        - [ ] extract_max —— 返回最大值并移除
        - [ ] sift_down —— 用于获取最大值元素
        - [ ] remove(i) —— 删除指定索引的元素
        - [ ] heapify —— 构建堆，用于堆排序
        - [ ] heap_sort() —— 拿到一个未排序的数组，然后使用大顶堆进行就地排序
            - 注意：若用小顶堆可节省操作，但导致空间复杂度加倍。（无法做到就地）

- ### 字典树（Tries）
    - 需要注意的是，字典树各式各样。有些有前缀，而有些则没有。有些使用字符串而不使用比特位来追踪路径。
    - 阅读代码，但不实现。
    - [ ] [数据结构笔记及编程技术](http://www.cs.yale.edu/homes/aspnes/classes/223/notes.html#Tries)
    - [ ] 短课程视频：
        - [ ] [对字典树的介绍（视频）](https://www.coursera.org/learn/data-structures-optimizing-performance/lecture/08Xyf/core-introduction-to-tries)
        - [ ] [字典树的性能（视频）](https://www.coursera.org/learn/data-structures-optimizing-performance/lecture/PvlZW/core-performance-of-tries)
        - [ ] [实现一棵字典树（视频）](https://www.coursera.org/learn/data-structures-optimizing-performance/lecture/DFvd3/core-implementing-a-trie)
    - [ ] [字典树：一个被忽略的数据结构](https://www.toptal.com/java/the-trie-a-neglected-data-structure)
    - [ ] [高级编程 —— 使用字典树](https://www.topcoder.com/community/data-science/data-science-tutorials/using-tries/)
    - [ ] [标准教程（现实中的用例）（视频）](https://www.youtube.com/watch?v=TJ8SkcUSdbU)
    - [ ] [MIT，高阶数据结构，使用字符串追踪路径（可事半功倍）](https://www.youtube.com/watch?v=NinWEPPrkDQ&index=16&list=PLUl4u3cNGP61hsJNdULdudlRL493b-XZf)

- ### 平衡查找树（Balanced search trees）
    - 掌握至少一种平衡查找树（并懂得如何实现）：
    - “在各种平衡查找树当中，AVL 树和2-3树已经成为了过去，而红黑树（red-black trees）看似变得越来越受人青睐。这种令人特别感兴趣的数据结构，亦称伸展树（splay tree）。它可以自我管理，且会使用轮换来移除任何访问过根节点的 key。” —— Skiena
    - 因此，在各种各样的平衡查找树当中，我选择了伸展树来实现。虽然，通过我的阅读，我发现在 Google 的面试中并不会被要求实现一棵平衡查找树。但是，为了胜人一筹，我们还是应该看看如何去实现。在阅读了大量关于红黑树的代码后，我才发现伸展树的实现确实会使得各方面更为高效。
        - 伸展树：插入、查找、删除函数的实现，而如果你最终实现了红黑树，那么请尝试一下：
        - 跳过删除函数，直接实现搜索和插入功能
    - 我希望能阅读到更多关于 B 树的资料，因为它也被广泛地应用到大型的数据库当中。
    - [ ] [自平衡二叉查找树](https://en.wikipedia.org/wiki/Self-balancing_binary_search_tree)

    - [ ] **AVL 树**
        - 实际中：我能告诉你的是，该种树并无太多的用途，但我能看到有用的地方在哪里：AVL 树是另一种平衡查找树结构。其可支持时间复杂度为 O(log n) 的查询、插入及删除。它比红黑树严格意义上更为平衡，从而导致插入和删除更慢，但遍历却更快。正因如此，才彰显其结构的魅力。只需要构建一次，就可以在不重新构造的情况下读取，适合于实现诸如语言字典（或程序字典，如一个汇编程序或解释程序的操作码）。
        - [ ] [MIT AVL 树 / AVL 树的排序（视频）](https://www.youtube.com/watch?v=FNeL18KsWPc&list=PLUl4u3cNGP61Oq3tWYp6V_F-5jb5L2iHb&index=6)
        - [ ] [AVL 树（视频）](https://www.coursera.org/learn/data-structures/lecture/Qq5E0/avl-trees)
        - [ ] [AVL 树的实现（视频）](https://www.coursera.org/learn/data-structures/lecture/PKEBC/avl-tree-implementation)
        - [ ] [分离与合并](https://www.coursera.org/learn/data-structures/lecture/22BgE/split-and-merge)

    - [ ] **伸展树**
        - 实际中：伸展树一般用于缓存、内存分配者、路由器、垃圾回收者、数据压缩、ropes（字符串的一种替代品，用于存储长串的文本字符）、Windows NT（虚拟内存、网络及文件系统）等的实现。
        - [ ] [CS 61B：伸展树（Splay trees）（视频）](https://www.youtube.com/watch?v=Najzh1rYQTo&index=23&list=PL-XXv-cvA_iAlnI-BQr9hjqADPBtujFJd)
        - [ ] MIT 教程：伸展树（Splay trees）：
            - 该教程会过于学术，但请观看到最后的10分钟以确保掌握。
            - [视频](https://www.youtube.com/watch?v=QnPl_Y6EqMo)

    - [ ] **2-3查找树**
        - 实际中：2-3树的元素插入非常快速，但却有着查询慢的代价（因为相比较 AVL 树来说，其高度更高）。
        - 你会很少用到2-3树。这是因为，其实现过程中涉及到不同类型的节点。因此，人们更多地会选择红黑树。
        - [ ] [2-3树的直感与定义（视频）](https://www.youtube.com/watch?v=C3SsdUqasD4&list=PLA5Lqm4uh9Bbq-E0ZnqTIa8LRaL77ica6&index=2)
        - [ ] [2-3树的二元观点](https://www.youtube.com/watch?v=iYvBtGKsqSg&index=3&list=PLA5Lqm4uh9Bbq-E0ZnqTIa8LRaL77ica6)
        - [ ] [2-3树（学生叙述）（视频）](https://www.youtube.com/watch?v=TOb1tuEZ2X4&index=5&list=PLUl4u3cNGP6317WaSNfmCvGym2ucw3oGp)

    - [ ] **2-3-4树 (亦称2-4树)**
        - 实际中：对于每一棵2-4树，都有着对应的红黑树来存储同样顺序的数据元素。在2-4树上进行插入及删除操作等同于在红黑树上进行颜色翻转及轮换。这使得2-4树成为一种用于掌握红黑树背后逻辑的重要工具。这就是为什么许多算法引导文章都会在介绍红黑树之前，先介绍2-4树，尽管**2-4树在实际中并不经常使用**。
        - [ ] [CS 61B Lecture 26：平衡查找树（视频）](https://www.youtube.com/watch?v=zqrqYXkth6Q&index=26&list=PL4BBB74C7D2A1049C)
        - [ ] [自底向上的2-4树（视频）](https://www.youtube.com/watch?v=DQdMYevEyE4&index=4&list=PLA5Lqm4uh9Bbq-E0ZnqTIa8LRaL77ica6)
        - [ ] [自顶向下的2-4树（视频）](https://www.youtube.com/watch?v=2679VQ26Fp4&list=PLA5Lqm4uh9Bbq-E0ZnqTIa8LRaL77ica6&index=5)

    - [ ] **B 树**
        - 有趣的是：为啥叫 B 仍然是一个神秘。因为 B 可代表波音（Boeing）、平衡（Balanced）或 Bayer（联合创造者）
        - 实际中：B 树会被广泛适用于数据库中，而现代大多数的文件系统都会使用到这种树（或变种)。除了运用在数据库中，B 树也会被用于文件系统以快速访问一个文件的任意块。但存在着一个基本的问题，那就是如何将文件块 i 转换成一个硬盘块（或一个柱面-磁头-扇区）上的地址。
        - [ ] [B 树](https://en.wikipedia.org/wiki/B-tree)
        - [ ] [B 树的介绍（视频）](https://www.youtube.com/watch?v=I22wEC1tTGo&list=PLA5Lqm4uh9Bbq-E0ZnqTIa8LRaL77ica6&index=6)
        - [ ] [B 树的定义及其插入操作（视频）](https://www.youtube.com/watch?v=s3bCdZGrgpA&index=7&list=PLA5Lqm4uh9Bbq-E0ZnqTIa8LRaL77ica6)
        - [ ] [B 树的删除操作（视频）](https://www.youtube.com/watch?v=svfnVhJOfMc&index=8&list=PLA5Lqm4uh9Bbq-E0ZnqTIa8LRaL77ica6)
        - [ ] [MIT 6.851 —— 内存层次模块（Memory Hierarchy Models）（视频）](https://www.youtube.com/watch?v=V3omVLzI0WE&index=7&list=PLUl4u3cNGP61hsJNdULdudlRL493b-XZf)
            - 覆盖有高速缓存参数无关型（cache-oblivious）B 树和非常有趣的数据结构
            - 头37分钟讲述的很专业，或许可以跳过（B 指块的大小、即缓存行的大小）

    - [ ] **红黑树**
        - 实际中：红黑树提供了在最坏情况下插入操作、删除操作和查找操作的时间保证。这些时间值的保障不仅对时间敏感型应用有用，例如实时应用，还对在其他数据结构中块的构建非常有用，而这些数据结构都提供了最坏情况下的保障；例如，许多用于计算几何学的数据结构都可以基于红黑树，而目前 Linux 系统所采用的完全公平调度器（the Completely Fair Scheduler）也使用到了该种树。在 Java 8中，红黑树也被用于存储哈希列表集合中相同的数据，而不是使用链表及哈希码。
        - [ ] [Aduni —— 算法 —— 课程4（该链接直接跳到开始部分）（视频）](https://youtu.be/1W3x0f_RmUo?list=PLFDnELG9dpVxQCxuD-9BSy2E7BWY3t5Sm&t=3871)
        - [ ] [Aduni —— 算法 —— 课程5（视频）](https://www.youtube.com/watch?v=hm2GHwyKF1o&list=PLFDnELG9dpVxQCxuD-9BSy2E7BWY3t5Sm&index=5)
        - [ ] [黑树（Black Tree）](https://en.wikipedia.org/wiki/Red%E2%80%93black_tree)
        - [ ] [二分查找及红黑树的介绍](https://www.topcoder.com/community/data-science/data-science-tutorials/an-introduction-to-binary-search-and-red-black-trees/)

- ### N 叉树（K 叉树、M 叉树）
    - 注意：N 或 K 指的是分支系数（即树的最大分支数）：
        - 二叉树是一种分支系数为2的树
        - 2-3树是一种分支系数为3的树
    - [ ] [K 叉树](https://en.wikipedia.org/wiki/K-ary_tree)

## Sorting

- [ ] Notes:
    - 实现各种排序 & 知道每种排序的最坏、最好和平均的复杂度分别是什么场景:
        - 不要用冒泡排序 - 大多数情况下效率感人 - 时间复杂度 O(n^2), 除非 n <= 16
    - [ ] 排序算法的稳定性 ("快排是稳定的么?")
        - [排序算法的稳定性](https://en.wikipedia.org/wiki/Sorting_algorithm#Stability)
        - [排序算法的稳定性](http://stackoverflow.com/questions/1517793/stability-in-sorting-algorithms)
        - [排序算法的稳定性](http://stackoverflow.com/questions/1517793/stability-in-sorting-algorithms)
        - [排序算法的稳定性](http://www.geeksforgeeks.org/stability-in-sorting-algorithms/)
        - [排序算法 - 稳定性](http://homepages.math.uic.edu/~leon/cs-mcs401-s08/handouts/stability.pdf)
    - [ ] 哪种排序算法可以用链表？哪种用数组？哪种两者都可？
        - 并不推荐对一个链表排序，但归并排序是可行的.
        - [链表的归并排序](http://www.geeksforgeeks.org/merge-sort-for-linked-list/)

- 关于堆排序，请查看前文堆的数据结构部分。堆排序很强大，不过是非稳定排序。

- [ ] [冒泡排序 (video)](https://www.youtube.com/watch?v=P00xJgWzz2c&index=1&list=PL89B61F78B552C1AB)
- [ ] [冒泡排序分析 (video)](https://www.youtube.com/watch?v=ni_zk257Nqo&index=7&list=PL89B61F78B552C1AB)
- [ ] [插入排序 & 归并排序 (video)](https://www.youtube.com/watch?v=Kg4bqzAqRBM&index=3&list=PLUl4u3cNGP61Oq3tWYp6V_F-5jb5L2iHb)
- [ ] [插入排序 (video)](https://www.youtube.com/watch?v=c4BRHC7kTaQ&index=2&list=PL89B61F78B552C1AB)
- [ ] [归并排序 (video)](https://www.youtube.com/watch?v=GCae1WNvnZM&index=3&list=PL89B61F78B552C1AB)
- [ ] [快排 (video)](https://www.youtube.com/watch?v=y_G9BkAm6B8&index=4&list=PL89B61F78B552C1AB)
- [ ] [选择排序 (video)](https://www.youtube.com/watch?v=6nDMgr0-Yyo&index=8&list=PL89B61F78B552C1AB)

- [ ] 斯坦福大学关于排序算法的视频:
    - [ ] [Lecture 15 | Programming Abstractions (video)](https://www.youtube.com/watch?v=ENp00xylP7c&index=15&list=PLFE6E58F856038C69)
    - [ ] [Lecture 16 | Programming Abstractions (video)](https://www.youtube.com/watch?v=y4M9IVgrVKo&index=16&list=PLFE6E58F856038C69)

- [ ] Shai Simonson 视频, [Aduni.org](http://www.aduni.org/):
    - [ ] [算法 - 排序 - 第二讲 (video)](https://www.youtube.com/watch?v=odNJmw5TOEE&list=PLFDnELG9dpVxQCxuD-9BSy2E7BWY3t5Sm&index=2)
    - [ ] [算法 - 排序2 - 第三讲 (video)](https://www.youtube.com/watch?v=hj8YKFTFKEE&list=PLFDnELG9dpVxQCxuD-9BSy2E7BWY3t5Sm&index=3)

- [ ] Steven Skiena 关于排序的视频:
    - [ ] [课程从 26:46 开始 (video)](https://youtu.be/ute-pmMkyuk?list=PLOtl7M3yp-DV69F32zdK7YJcNXpTunF2b&t=1600)
    - [ ] [课程从 27:40 开始 (video)](https://www.youtube.com/watch?v=yLvp-pB8mak&index=8&list=PLOtl7M3yp-DV69F32zdK7YJcNXpTunF2b)
    - [ ] [课程从 35:00 开始 (video)](https://www.youtube.com/watch?v=q7K9otnzlfE&index=9&list=PLOtl7M3yp-DV69F32zdK7YJcNXpTunF2b)
    - [ ] [课程从 23:50 开始 (video)](https://www.youtube.com/watch?v=TvqIGu9Iupw&list=PLOtl7M3yp-DV69F32zdK7YJcNXpTunF2b&index=10)

- [ ] 加州大学伯克利分校（UC Berkeley） 大学课程:
    - [ ] [CS 61B Lecture 29: Sorting I (video)](https://www.youtube.com/watch?v=EiUvYS2DT6I&list=PL4BBB74C7D2A1049C&index=29)
    - [ ] [CS 61B Lecture 30: Sorting II (video)](https://www.youtube.com/watch?v=2hTY3t80Qsk&list=PL4BBB74C7D2A1049C&index=30)
    - [ ] [CS 61B Lecture 32: Sorting III (video)](https://www.youtube.com/watch?v=Y6LOLpxg6Dc&index=32&list=PL4BBB74C7D2A1049C)
    - [ ] [CS 61B Lecture 33: Sorting V (video)](https://www.youtube.com/watch?v=qNMQ4ly43p4&index=33&list=PL4BBB74C7D2A1049C)

<<<<<<< HEAD
- [ ] - 归并排序:
    - [ ] [使用外部数组](http://www.cs.yale.edu/homes/aspnes/classes/223/examples/sorting/mergesort.c)
    - [ ] [对原数组直接排序](https://github.com/jwasham/practice-cpp/blob/master/merge_sort/merge_sort.cc)
- [ ] - 快速排序:
    - [ ] [实现](http://www.cs.yale.edu/homes/aspnes/classes/223/examples/randomization/quick.c)
    - [ ] [实现](https://github.com/jwasham/practice-c/blob/master/quick_sort/quick_sort.c)

- [ ] 实现:
    - [ ] 归并：平均和最差情况的时间复杂度为 O(n log n)。
    - [ ] 快排：平均时间复杂度为 O(n log n)。
    - 选择排序和插入排序的最坏、平均时间复杂度都是 O(n^2)。
    - 关于堆排序，请查看前文堆的数据结构部分。

- [ ] 有兴趣的话，还有一些补充 - 但并不是必须的:
    - [ ] [基数排序](http://www.cs.yale.edu/homes/aspnes/classes/223/notes.html#radixSort)
    - [ ] [基数排序 (video)](https://www.youtube.com/watch?v=xhr26ia4k38)
    - [ ] [基数排序, 计数排序 (线性时间内) (video)](https://www.youtube.com/watch?v=Nz1KZXbghj8&index=7&list=PLUl4u3cNGP61Oq3tWYp6V_F-5jb5L2iHb)
    - [ ] [随机算法: 矩阵相乘, 快排, Freivalds' 算法 (video)](https://www.youtube.com/watch?v=cNB2lADK3_s&index=8&list=PLUl4u3cNGP6317WaSNfmCvGym2ucw3oGp)
    - [ ] [线性时间内的排序 (video)](https://www.youtube.com/watch?v=pOKy3RZbSws&list=PLUl4u3cNGP61hsJNdULdudlRL493b-XZf&index=14)

## 图

图论能解决计算机科学里的很多问题，所以这一节会比较长，像树和排序的部分一样。

- Yegge 的笔记:
    - 有 3 种基本方式在内存里表示一个图:
        - 对象和指针
        - 矩阵
        - 邻接表
    - 熟悉以上每一种图的表示法，并了解各自的优缺点
    - 宽度优先搜索和深度优先搜索 - 知道它们的计算复杂度和设计上的权衡以及如何用代码实现它们
    - 遇到一个问题时，首先尝试基于图的解决方案，如果没有再去尝试其他的。

- [ ] Skiena 教授的课程 - 很不错的介绍:
    - [ ] [CSE373 2012 - 课程 11 - 图的数据结构 (video)](https://www.youtube.com/watch?v=OiXxhDrFruw&list=PLOtl7M3yp-DV69F32zdK7YJcNXpTunF2b&index=11)
    - [ ] [CSE373 2012 - 课程 12 - 广度优先搜索 (video)](https://www.youtube.com/watch?v=g5vF8jscteo&list=PLOtl7M3yp-DV69F32zdK7YJcNXpTunF2b&index=12)
    - [ ] [CSE373 2012 - 课程 13 - 图的算法 (video)](https://www.youtube.com/watch?v=S23W6eTcqdY&list=PLOtl7M3yp-DV69F32zdK7YJcNXpTunF2b&index=13)
    - [ ] [CSE373 2012 - 课程 14 - 图的算法 (1) (video)](https://www.youtube.com/watch?v=WitPBKGV0HY&index=14&list=PLOtl7M3yp-DV69F32zdK7YJcNXpTunF2b)
    - [ ] [CSE373 2012 - 课程 15 - 图的算法 (2) (video)](https://www.youtube.com/watch?v=ia1L30l7OIg&index=15&list=PLOtl7M3yp-DV69F32zdK7YJcNXpTunF2b)
    - [ ] [CSE373 2012 - 课程 16 - 图的算法 (3) (video)](https://www.youtube.com/watch?v=jgDOQq6iWy8&index=16&list=PLOtl7M3yp-DV69F32zdK7YJcNXpTunF2b)

- [ ] 图 (复习和其他):

    - [ ] [6.006 单源最短路径问题 (video)](https://www.youtube.com/watch?v=Aa2sqUhIn-E&index=15&list=PLUl4u3cNGP61Oq3tWYp6V_F-5jb5L2iHb)
    - [ ] [6.006 Dijkstra 算法 (video)](https://www.youtube.com/watch?v=2E7MmKv0Y24&index=16&list=PLUl4u3cNGP61Oq3tWYp6V_F-5jb5L2iHb)
    - [ ] [6.006 Bellman-Ford 算法(video)](https://www.youtube.com/watch?v=ozsuci5pIso&list=PLUl4u3cNGP61Oq3tWYp6V_F-5jb5L2iHb&index=17)
    - [ ] [6.006 Dijkstra 效率优化 (video)](https://www.youtube.com/watch?v=CHvQ3q_gJ7E&list=PLUl4u3cNGP61Oq3tWYp6V_F-5jb5L2iHb&index=18)
    - [ ] [Aduni: 图的算法 I - 拓扑排序, 最小生成树, Prim 算法 -  第六课 (video)]( https://www.youtube.com/watch?v=i_AQT_XfvD8&index=6&list=PLFDnELG9dpVxQCxuD-9BSy2E7BWY3t5Sm)
    - [ ] [Aduni: 图的算法 II - 深度优先搜索, 广度优先搜索, Kruskal 算法, 并查集数据结构 - 第七课 (video)]( https://www.youtube.com/watch?v=ufj5_bppBsA&list=PLFDnELG9dpVxQCxuD-9BSy2E7BWY3t5Sm&index=7)
    - [ ] [Aduni: 图的算法 III: 最短路径 - 第八课 (video)](https://www.youtube.com/watch?v=DiedsPsMKXc&list=PLFDnELG9dpVxQCxuD-9BSy2E7BWY3t5Sm&index=8)
    - [ ] [Aduni: 图的算法. IV: 几何算法介绍 - 第九课 (video)](https://www.youtube.com/watch?v=XIAQRlNkJAw&list=PLFDnELG9dpVxQCxuD-9BSy2E7BWY3t5Sm&index=9)
    - [ ] [CS 61B 2014 (从 58:09 开始) (video)](https://youtu.be/dgjX4HdMI-Q?list=PL-XXv-cvA_iAlnI-BQr9hjqADPBtujFJd&t=3489)
    - [ ] [CS 61B 2014: 加权图 (video)](https://www.youtube.com/watch?v=aJjlQCFwylA&list=PL-XXv-cvA_iAlnI-BQr9hjqADPBtujFJd&index=19)
    - [ ] [贪心算法: 最小生成树 (video)](https://www.youtube.com/watch?v=tKwnms5iRBU&index=16&list=PLUl4u3cNGP6317WaSNfmCvGym2ucw3oGp)
    - [ ] [图的算法之强连通分量 Kosaraju 算法 (video)](https://www.youtube.com/watch?v=RpgcYiky7uw)

- 完整的 Coursera 课程:
    - [ ] [图的算法 (video)](https://www.coursera.org/learn/algorithms-on-graphs/home/welcome)

- Yegge: 如果有机会，可以试试研究更酷炫的算法:
    - [ ] Dijkstra 算法 - 上文 - 6.006
    - [ ] A* 算法
        - [ ] [A* 算法](https://en.wikipedia.org/wiki/A*_search_algorithm)
        - [ ] [A* 寻路教程 (video)](https://www.youtube.com/watch?v=KNXfSOx4eEE)
        - [ ] [A* 寻路 (E01: 算法解释) (video)](https://www.youtube.com/watch?v=-L-WgKMFuhE)

- 我会实现:
    - [ ] DFS 邻接表 (递归)
    - [ ] DFS 邻接表 (栈迭代)
    - [ ] DFS 邻接矩阵 (递归)
    - [ ] DFS 邻接矩阵 (栈迭代)
    - [ ] BFS 邻接表
    - [ ] BFS 邻接矩阵
    - [ ] 单源最短路径问题 (Dijkstra)
    - [ ] 最小生成树
    - 基于 DFS 的算法 (根据上文 Aduni 的视频):
        - [ ] 检查环 (我们会先检查是否有环存在以便做拓扑排序)
        - [ ] 拓扑排序
        - [ ] 计算图中的连通分支
        - [ ] 列出强连通分量
        - [ ] 检查双向图

可以从 Skiena 的书（参考下面的书推荐小节）和面试书籍中学习更多关于图的实践。

## 更多知识

- ### 递归
    - [ ] Stanford 大学关于递归 & 回溯的课程:
        - [ ] [课程 8 | 抽象编程 (video)](https://www.youtube.com/watch?v=gl3emqCuueQ&list=PLFE6E58F856038C69&index=8)
        - [ ] [课程 9 | 抽象编程 (video)](https://www.youtube.com/watch?v=uFJhEPrbycQ&list=PLFE6E58F856038C69&index=9)
        - [ ] [课程 10 | 抽象编程 (video)](https://www.youtube.com/watch?v=NdF1QDTRkck&index=10&list=PLFE6E58F856038C69)
        - [ ] [课程 11 | 抽象编程 (video)](https://www.youtube.com/watch?v=p-gpaIGRCQI&list=PLFE6E58F856038C69&index=11)
    - 什么时候适合使用
    - 尾递归会更好么?
        - [ ] [什么是尾递归以及为什么它如此糟糕?](https://www.quora.com/What-is-tail-recursion-Why-is-it-so-bad)
        - [ ] [尾递归 (video)](https://www.youtube.com/watch?v=L1jjXGfxozc)
 
- ### 动态规划
    - This subject can be pretty difficult, as each DP soluble problem must be defined as a recursion relation, and coming up with it can be tricky.
    - 这一部分会有点困难，每个可以用动态规划解决的问题都必须先定义出递推关系，要推导出来可能会有点棘手。
    - 我建议先阅读和学习足够多的动态规划的例子，以便对解决 DP 问题的一般模式有个扎实的理解。

    - [ ] 视频:
        - Skiena 的视频可能会有点难跟上，有时候他用白板写的字会比较小，难看清楚。
        - [ ] [Skiena: CSE373 2012 - 课程 19 - 动态规划介绍 (video)](https://youtu.be/Qc2ieXRgR0k?list=PLOtl7M3yp-DV69F32zdK7YJcNXpTunF2b&t=1718)
        - [ ] [Skiena: CSE373 2012 - 课程 20 - 编辑距离 (video)](https://youtu.be/IsmMhMdyeGY?list=PLOtl7M3yp-DV69F32zdK7YJcNXpTunF2b&t=2749)
        - [ ] [Skiena: CSE373 2012 - 课程 21 - 动态规划举例 (video)](https://youtu.be/o0V9eYF4UI8?list=PLOtl7M3yp-DV69F32zdK7YJcNXpTunF2b&t=406)
        - [ ] [Skiena: CSE373 2012 - 课程 22 - 动态规划应用 (video)](https://www.youtube.com/watch?v=dRbMC1Ltl3A&list=PLOtl7M3yp-DV69F32zdK7YJcNXpTunF2b&index=22)
        - [ ] [Simonson: 动态规划 0 (starts at 59:18) (video)](https://youtu.be/J5aJEcOr6Eo?list=PLFDnELG9dpVxQCxuD-9BSy2E7BWY3t5Sm&t=3558)
        - [ ] [Simonson: 动态规划 I - 课程 11 (video)](https://www.youtube.com/watch?v=0EzHjQ_SOeU&index=11&list=PLFDnELG9dpVxQCxuD-9BSy2E7BWY3t5Sm)
        - [ ] [Simonson: 动态规划 II - 课程 12 (video)](https://www.youtube.com/watch?v=v1qiRwuJU7g&list=PLFDnELG9dpVxQCxuD-9BSy2E7BWY3t5Sm&index=12)
        - [ ] 单独的 DP 问题 (每一个视频都很短):
            [动态规划 (video)](https://www.youtube.com/playlist?list=PLrmLmBdmIlpsHaNTPP_jHHDx_os9ItYXr)
    - [ ] Yale 课程笔记: 
        - [ ] [动态规划](http://www.cs.yale.edu/homes/aspnes/classes/223/notes.html#dynamicProgramming)
    - [ ] Coursera 课程:
        - [ ] [RNA 二级结构问题 (video)](https://www.coursera.org/learn/algorithmic-thinking-2/lecture/80RrW/the-rna-secondary-structure-problem)
        - [ ] [动态规划算法 (video)](https://www.coursera.org/learn/algorithmic-thinking-2/lecture/PSonq/a-dynamic-programming-algorithm)
        - [ ] [DP 算法描述 (video)](https://www.coursera.org/learn/algorithmic-thinking-2/lecture/oUEK2/illustrating-the-dp-algorithm)
        - [ ] [DP 算法的运行时间 (video)](https://www.coursera.org/learn/algorithmic-thinking-2/lecture/nfK2r/running-time-of-the-dp-algorithm)
        - [ ] [DP vs 递归实现 (video)](https://www.coursera.org/learn/algorithmic-thinking-2/lecture/M999a/dp-vs-recursive-implementation)
        - [ ] [全局成对序列排列 (video)](https://www.coursera.org/learn/algorithmic-thinking-2/lecture/UZ7o6/global-pairwise-sequence-alignment)
        - [ ] [本地成对序列排列 (video)](https://www.coursera.org/learn/algorithmic-thinking-2/lecture/WnNau/local-pairwise-sequence-alignment)

- ### 组合 (n 中选 k 个) & 概率
    - [ ] [数据技巧: 如何找出阶乘、排列和组合(选择) (video)](https://www.youtube.com/watch?v=8RRo6Ti9d0U)
    - [ ] [来点学校的东西: 概率 (video)](https://www.youtube.com/watch?v=sZkAAk9Wwa4)
    - [ ] [来点学校的东西: 概率和马尔可夫链 (video)](https://www.youtube.com/watch?v=dNaJg-mLobQ)
    - [ ] 可汗学院:
        - 课程设置:
            - [ ] [概率理论基础](https://www.khanacademy.org/math/probability/probability-and-combinatorics-topic)
        - 视频 - 41 (每一个都短小精悍):
            - [ ] [概率解释 (video)](https://www.youtube.com/watch?v=uzkc-qNVoOk&list=PLC58778F28211FA19)

- ### NP, NP-完全和近似算法
    - 知道最经典的一些 NP 完全问题，比如旅行商问题和背包问题,
        而且能在面试官试图忽悠你的时候识别出他们。
    - 知道 NP 完全是什么意思.
    - [ ] [计算复杂度 (video)](https://www.youtube.com/watch?v=moPtwq_cVH8&list=PLUl4u3cNGP61Oq3tWYp6V_F-5jb5L2iHb&index=23)
=======
- [ ] - Merge sort code:
    - [ ] [Using output array](http://www.cs.yale.edu/homes/aspnes/classes/223/examples/sorting/mergesort.c)
    - [ ] [In-place](https://github.com/jwasham/practice-cpp/blob/master/merge_sort/merge_sort.cc)
- [ ] - Quick sort code:
    - [ ] [Implementation](http://www.cs.yale.edu/homes/aspnes/classes/223/examples/randomization/quick.c)
    - [ ] [Implementation](https://github.com/jwasham/practice-c/blob/master/quick_sort/quick_sort.c)

- [ ] Implement:
    - [ ] Mergesort: O(n log n) average and worst case
    - [ ] Quicksort O(n log n) average case
    - Selection sort and insertion sort are both O(n^2) average and worst case
    - For heapsort, see Heap data structure above.

- [ ] For curiosity - not required:
    - [ ] [Radix Sort](http://www.cs.yale.edu/homes/aspnes/classes/223/notes.html#radixSort)
    - [ ] [Radix Sort (video)](https://www.youtube.com/watch?v=xhr26ia4k38)
    - [ ] [Radix Sort, Counting Sort (linear time given constraints) (video)](https://www.youtube.com/watch?v=Nz1KZXbghj8&index=7&list=PLUl4u3cNGP61Oq3tWYp6V_F-5jb5L2iHb)
    - [ ] [Randomization: Matrix Multiply, Quicksort, Freivalds' algorithm (video)](https://www.youtube.com/watch?v=cNB2lADK3_s&index=8&list=PLUl4u3cNGP6317WaSNfmCvGym2ucw3oGp)
    - [ ] [Sorting in Linear Time (video)](https://www.youtube.com/watch?v=pOKy3RZbSws&list=PLUl4u3cNGP61hsJNdULdudlRL493b-XZf&index=14)

## Graphs

Graphs can be used to represent many problems in computer science, so this section is long, like trees and sorting were.

- Notes from Yegge:
    - There are three basic ways to represent a graph in memory:
        - objects and pointers
        - matrix
        - adjacency list
    - Familiarize yourself with each representation and its pros & cons
    - BFS and DFS - know their computational complexity, their tradeoffs, and how to implement them in real code
    - When asked a question, look for a graph-based solution first, then move on if none.

- [ ] Skiena Lectures - great intro:
    - [ ] [CSE373 2012 - Lecture 11 - Graph Data Structures (video)](https://www.youtube.com/watch?v=OiXxhDrFruw&list=PLOtl7M3yp-DV69F32zdK7YJcNXpTunF2b&index=11)
    - [ ] [CSE373 2012 - Lecture 12 - Breadth-First Search (video)](https://www.youtube.com/watch?v=g5vF8jscteo&list=PLOtl7M3yp-DV69F32zdK7YJcNXpTunF2b&index=12)
    - [ ] [CSE373 2012 - Lecture 13 - Graph Algorithms (video)](https://www.youtube.com/watch?v=S23W6eTcqdY&list=PLOtl7M3yp-DV69F32zdK7YJcNXpTunF2b&index=13)
    - [ ] [CSE373 2012 - Lecture 14 - Graph Algorithms (con't) (video)](https://www.youtube.com/watch?v=WitPBKGV0HY&index=14&list=PLOtl7M3yp-DV69F32zdK7YJcNXpTunF2b)
    - [ ] [CSE373 2012 - Lecture 15 - Graph Algorithms (con't 2) (video)](https://www.youtube.com/watch?v=ia1L30l7OIg&index=15&list=PLOtl7M3yp-DV69F32zdK7YJcNXpTunF2b)
    - [ ] [CSE373 2012 - Lecture 16 - Graph Algorithms (con't 3) (video)](https://www.youtube.com/watch?v=jgDOQq6iWy8&index=16&list=PLOtl7M3yp-DV69F32zdK7YJcNXpTunF2b)

- [ ] Graphs (review and more):

    - [ ] [6.006 Single-Source Shortest Paths Problem (video)](https://www.youtube.com/watch?v=Aa2sqUhIn-E&index=15&list=PLUl4u3cNGP61Oq3tWYp6V_F-5jb5L2iHb)
    - [ ] [6.006 Dijkstra (video)](https://www.youtube.com/watch?v=2E7MmKv0Y24&index=16&list=PLUl4u3cNGP61Oq3tWYp6V_F-5jb5L2iHb)
    - [ ] [6.006 Bellman-Ford (video)](https://www.youtube.com/watch?v=ozsuci5pIso&list=PLUl4u3cNGP61Oq3tWYp6V_F-5jb5L2iHb&index=17)
    - [ ] [6.006 Speeding Up Dijkstra (video)](https://www.youtube.com/watch?v=CHvQ3q_gJ7E&list=PLUl4u3cNGP61Oq3tWYp6V_F-5jb5L2iHb&index=18)
    - [ ] [Aduni: Graph Algorithms I - Topological Sorting, Minimum Spanning Trees, Prim's Algorithm -  Lecture 6 (video)]( https://www.youtube.com/watch?v=i_AQT_XfvD8&index=6&list=PLFDnELG9dpVxQCxuD-9BSy2E7BWY3t5Sm)
    - [ ] [Aduni: Graph Algorithms II - DFS, BFS, Kruskal's Algorithm, Union Find Data Structure - Lecture 7 (video)]( https://www.youtube.com/watch?v=ufj5_bppBsA&list=PLFDnELG9dpVxQCxuD-9BSy2E7BWY3t5Sm&index=7)
    - [ ] [Aduni: Graph Algorithms III: Shortest Path - Lecture 8 (video)](https://www.youtube.com/watch?v=DiedsPsMKXc&list=PLFDnELG9dpVxQCxuD-9BSy2E7BWY3t5Sm&index=8)
    - [ ] [Aduni: Graph Alg. IV: Intro to geometric algorithms - Lecture 9 (video)](https://www.youtube.com/watch?v=XIAQRlNkJAw&list=PLFDnELG9dpVxQCxuD-9BSy2E7BWY3t5Sm&index=9)
    - [ ] [CS 61B 2014 (starting at 58:09) (video)](https://youtu.be/dgjX4HdMI-Q?list=PL-XXv-cvA_iAlnI-BQr9hjqADPBtujFJd&t=3489)
    - [ ] [CS 61B 2014: Weighted graphs (video)](https://www.youtube.com/watch?v=aJjlQCFwylA&list=PL-XXv-cvA_iAlnI-BQr9hjqADPBtujFJd&index=19)
    - [ ] [Greedy Algorithms: Minimum Spanning Tree (video)](https://www.youtube.com/watch?v=tKwnms5iRBU&index=16&list=PLUl4u3cNGP6317WaSNfmCvGym2ucw3oGp)
    - [ ] [Strongly Connected Components Kosaraju's Algorithm Graph Algorithm (video)](https://www.youtube.com/watch?v=RpgcYiky7uw)

- Full Coursera Course:
    - [ ] [Algorithms on Graphs (video)](https://www.coursera.org/learn/algorithms-on-graphs/home/welcome)

- Yegge: If you get a chance, try to study up on fancier algorithms:
    - [ ] Dijkstra's algorithm - see above - 6.006
    - [ ] A*
        - [ ] [A Search Algorithm](https://en.wikipedia.org/wiki/A*_search_algorithm)
        - [ ] [A* Pathfinding Tutorial (video)](https://www.youtube.com/watch?v=KNXfSOx4eEE)
        - [ ] [A* Pathfinding (E01: algorithm explanation) (video)](https://www.youtube.com/watch?v=-L-WgKMFuhE)

- I'll implement:
    - [ ] DFS with adjacency list (recursive)
    - [ ] DFS with adjacency list (iterative with stack)
    - [ ] DFS with adjacency matrix (recursive)
    - [ ] DFS with adjacency matrix (iterative with stack)
    - [ ] BFS with adjacency list
    - [ ] BFS with adjacency matrix
    - [ ] single-source shortest path (Dijkstra)
    - [ ] minimum spanning tree
    - DFS-based algorithms (see Aduni videos above):
        - [ ] check for cycle (needed for topological sort, since we'll check for cycle before starting)
        - [ ] topological sort
        - [ ] count connected components in a graph
        - [ ] list strongly connected components
        - [ ] check for bipartite graph

You'll get more graph practice in Skiena's book (see Books section below) and the interview books

## Even More Knowledge

- ### Recursion
    - [ ] Stanford lectures on recursion & backtracking:
        - [ ] [Lecture 8 | Programming Abstractions (video)](https://www.youtube.com/watch?v=gl3emqCuueQ&list=PLFE6E58F856038C69&index=8)
        - [ ] [Lecture 9 | Programming Abstractions (video)](https://www.youtube.com/watch?v=uFJhEPrbycQ&list=PLFE6E58F856038C69&index=9)
        - [ ] [Lecture 10 | Programming Abstractions (video)](https://www.youtube.com/watch?v=NdF1QDTRkck&index=10&list=PLFE6E58F856038C69)
        - [ ] [Lecture 11 | Programming Abstractions (video)](https://www.youtube.com/watch?v=p-gpaIGRCQI&list=PLFE6E58F856038C69&index=11)
    - when it is appropriate to use it
    - how is tail recursion better than not?
        - [ ] [What Is Tail Recursion Why Is It So Bad?](https://www.quora.com/What-is-tail-recursion-Why-is-it-so-bad)
        - [ ] [Tail Recursion (video)](https://www.youtube.com/watch?v=L1jjXGfxozc)

- ### Dynamic Programming
    - This subject can be pretty difficult, as each DP soluble problem must be defined as a recursion relation, and coming up with it can be tricky.
    - I suggest looking at many examples of DP problems until you have a solid understanding of the pattern involved.
    - [ ] Videos:
        - the Skiena videos can be hard to follow since he sometimes uses the whiteboard, which is too small to see
        - [ ] [Skiena: CSE373 2012 - Lecture 19 - Introduction to Dynamic Programming (video)](https://youtu.be/Qc2ieXRgR0k?list=PLOtl7M3yp-DV69F32zdK7YJcNXpTunF2b&t=1718)
        - [ ] [Skiena: CSE373 2012 - Lecture 20 - Edit Distance (video)](https://youtu.be/IsmMhMdyeGY?list=PLOtl7M3yp-DV69F32zdK7YJcNXpTunF2b&t=2749)
        - [ ] [Skiena: CSE373 2012 - Lecture 21 - Dynamic Programming Examples (video)](https://youtu.be/o0V9eYF4UI8?list=PLOtl7M3yp-DV69F32zdK7YJcNXpTunF2b&t=406)
        - [ ] [Skiena: CSE373 2012 - Lecture 22 - Applications of Dynamic Programming (video)](https://www.youtube.com/watch?v=dRbMC1Ltl3A&list=PLOtl7M3yp-DV69F32zdK7YJcNXpTunF2b&index=22)
        - [ ] [Simonson: Dynamic Programming 0 (starts at 59:18) (video)](https://youtu.be/J5aJEcOr6Eo?list=PLFDnELG9dpVxQCxuD-9BSy2E7BWY3t5Sm&t=3558)
        - [ ] [Simonson: Dynamic Programming I - Lecture 11 (video)](https://www.youtube.com/watch?v=0EzHjQ_SOeU&index=11&list=PLFDnELG9dpVxQCxuD-9BSy2E7BWY3t5Sm)
        - [ ] [Simonson: Dynamic programming II - Lecture 12 (video)](https://www.youtube.com/watch?v=v1qiRwuJU7g&list=PLFDnELG9dpVxQCxuD-9BSy2E7BWY3t5Sm&index=12)
        - [ ] List of individual DP problems (each is short):
            [Dynamic Programming (video)](https://www.youtube.com/playlist?list=PLrmLmBdmIlpsHaNTPP_jHHDx_os9ItYXr)
    - [ ] Yale Lecture notes:
        - [ ] [Dynamic Programming](http://www.cs.yale.edu/homes/aspnes/classes/223/notes.html#dynamicProgramming)
    - [ ] Coursera:
        - [ ] [The RNA secondary structure problem (video)](https://www.coursera.org/learn/algorithmic-thinking-2/lecture/80RrW/the-rna-secondary-structure-problem)
        - [ ] [A dynamic programming algorithm (video)](https://www.coursera.org/learn/algorithmic-thinking-2/lecture/PSonq/a-dynamic-programming-algorithm)
        - [ ] [Illustrating the DP algorithm (video)](https://www.coursera.org/learn/algorithmic-thinking-2/lecture/oUEK2/illustrating-the-dp-algorithm)
        - [ ] [Running time of the DP algorithm (video)](https://www.coursera.org/learn/algorithmic-thinking-2/lecture/nfK2r/running-time-of-the-dp-algorithm)
        - [ ] [DP vs. recursive implementation (video)](https://www.coursera.org/learn/algorithmic-thinking-2/lecture/M999a/dp-vs-recursive-implementation)
        - [ ] [Global pairwise sequence alignment (video)](https://www.coursera.org/learn/algorithmic-thinking-2/lecture/UZ7o6/global-pairwise-sequence-alignment)
        - [ ] [Local pairwise sequence alignment (video)](https://www.coursera.org/learn/algorithmic-thinking-2/lecture/WnNau/local-pairwise-sequence-alignment)

- ### Combinatorics (n choose k) & Probability
    - [ ] [Math Skills: How to find Factorial, Permutation and Combination (Choose) (video)](https://www.youtube.com/watch?v=8RRo6Ti9d0U)
    - [ ] [Make School: Probability (video)](https://www.youtube.com/watch?v=sZkAAk9Wwa4)
    - [ ] [Make School: More Probability and Markov Chains (video)](https://www.youtube.com/watch?v=dNaJg-mLobQ)
    - [ ] Khan Academy:
        - Course layout:
            - [ ] [Basic Theoretical Probability](https://www.khanacademy.org/math/probability/probability-and-combinatorics-topic)
        - Just the videos - 41 (each are simple and each are short):
            - [ ] [Probability Explained (video)](https://www.youtube.com/watch?v=uzkc-qNVoOk&list=PLC58778F28211FA19)

- ### NP, NP-Complete and Approximation Algorithms
    - Know about the most famous classes of NP-complete problems, such as traveling salesman and the knapsack problem,
        and be able to recognize them when an interviewer asks you them in disguise.
    - Know what NP-complete means.
    - [ ] [Computational Complexity (video)](https://www.youtube.com/watch?v=moPtwq_cVH8&list=PLUl4u3cNGP61Oq3tWYp6V_F-5jb5L2iHb&index=23)
>>>>>>> 39ca9dc1
    - [ ] Simonson:
        - [ ] [贪心算法. II & 介绍 NP-完全性 (video)](https://youtu.be/qcGnJ47Smlo?list=PLFDnELG9dpVxQCxuD-9BSy2E7BWY3t5Sm&t=2939)
        - [ ] [NP-完全性 II & 归约 (video)](https://www.youtube.com/watch?v=e0tGC6ZQdQE&index=16&list=PLFDnELG9dpVxQCxuD-9BSy2E7BWY3t5Sm)
        - [ ] [NP-完全性 III (Video)](https://www.youtube.com/watch?v=fCX1BGT3wjE&index=17&list=PLFDnELG9dpVxQCxuD-9BSy2E7BWY3t5Sm)
        - [ ] [NP-完全性 IV (video)](https://www.youtube.com/watch?v=NKLDp3Rch3M&list=PLFDnELG9dpVxQCxuD-9BSy2E7BWY3t5Sm&index=18)
    - [ ] Skiena:
        - [ ] [CSE373 2012 - Lecture 23 - 介绍 NP-完全性 IV (video)](https://youtu.be/KiK5TVgXbFg?list=PLOtl7M3yp-DV69F32zdK7YJcNXpTunF2b&t=1508)
        - [ ] [CSE373 2012 - Lecture 24 - NP-完全性证明 (video)](https://www.youtube.com/watch?v=27Al52X3hd4&index=24&list=PLOtl7M3yp-DV69F32zdK7YJcNXpTunF2b)
        - [ ] [CSE373 2012 - Lecture 25 - NP-完全性挑战 (video)](https://www.youtube.com/watch?v=xCPH4gwIIXM&index=25&list=PLOtl7M3yp-DV69F32zdK7YJcNXpTunF2b)
    - [ ] [复杂度: P, NP, NP-完全性, 规约 (video)](https://www.youtube.com/watch?v=eHZifpgyH_4&list=PLUl4u3cNGP6317WaSNfmCvGym2ucw3oGp&index=22)
    - [ ] [复杂度: 近视算法 Algorithms (video)](https://www.youtube.com/watch?v=MEz1J9wY2iM&list=PLUl4u3cNGP6317WaSNfmCvGym2ucw3oGp&index=24)
    - [ ] [复杂度: 固定参数算法 (video)](https://www.youtube.com/watch?v=4q-jmGrmxKs&index=25&list=PLUl4u3cNGP6317WaSNfmCvGym2ucw3oGp)
    - Peter Norvik 讨论旅行商问题的近似最优解:
        - [Jupyter 笔记本](http://nbviewer.jupyter.org/url/norvig.com/ipython/TSP.ipynb)
    - 《算法导论》的第 1048 - 1140 页。

- ### 缓存
    - [ ] LRU 缓存:
        - [ ] [LRU 的魔力 (100 Days of Google Dev) (video)](https://www.youtube.com/watch?v=R5ON3iwx78M)
        - [ ] [实现 LRU (video)](https://www.youtube.com/watch?v=bq6N7Ym81iI)
        - [ ] [LeetCode - 146 LRU Cache (C++) (video)](https://www.youtube.com/watch?v=8-FZRAjR7qU)
    - [ ] CPU cache:
<<<<<<< HEAD
        - [ ] [MIT 6.004 L15: 存储体系 (video)](https://www.youtube.com/watch?v=vjYF_fAZI5E&list=PLrRW1w6CGAcXbMtDFj205vALOGmiRc82-&index=24)
        - [ ] [MIT 6.004 L16: 缓存的问题 (video)](https://www.youtube.com/watch?v=ajgC3-pyGlk&index=25&list=PLrRW1w6CGAcXbMtDFj205vALOGmiRc82-)

- ### 进程和线程
    - [ ] 计算机科学 162 - 操作系统 (25 个视频):
        - 视频 1-11 是关于进程和线程
        - [操作系统和系统编程 (video)](https://www.youtube.com/playlist?list=PL-XXv-cvA_iBDyz-ba4yDskqMDY6A1w_c)
    - [进程和线程的区别是什么?](https://www.quora.com/What-is-the-difference-between-a-process-and-a-thread)
    - 涵盖了:
        - 进程、线程、协程
            - 进程和线程的区别
            - 进程
            - 线程
            - 锁
            - 互斥
            - 信号量
            - 监控
            - 他们是如何工作的
            - 死锁
            - 活锁
        - CPU 活动, 中断, 上下文切换
        - 现代多核处理器的并发式结构
        - 进程资源需要（内存：代码、静态存储器、栈、堆、文件描述符、I/O）
        - 线程资源需要（在同一个进程内和其他线程共享以上的资源，但是每个线程都有独立的程序计数器、栈计数器、寄存器和栈）
        - Fork 操作是真正的写时复制（只读），直到新的进程写到内存中，才会生成一份新的拷贝。
        - 上下文切换
            - 操作系统和底层硬件是如何初始化上下文切换的。
    - [ ] [C++ 的线程 (系列 - 10 个视频)](https://www.youtube.com/playlist?list=PL5jc9xFGsL8E12so1wlMS0r0hTQoJL74M)
    - [ ] Python 的协程 (视频):
        - [ ] [线程系列](https://www.youtube.com/playlist?list=PL1H1sBF1VAKVMONJWJkmUh6_p8g4F2oy1)
        - [ ] [Python 线程](https://www.youtube.com/watch?v=Bs7vPNbB9JM)
        - [ ] [理解 Python 的 GIL (2010)](https://www.youtube.com/watch?v=Obt-vMVdM8s)
            - [参考](http://www.dabeaz.com/GIL)
        - [ ] [David Beazley - Python 协程 - PyCon 2015](https://www.youtube.com/watch?v=MCs5OvhV9S4)
        - [ ] [Keynote David Beazley - 兴趣主题 (Python 异步 I/O)](https://www.youtube.com/watch?v=ZzfHjytDceU)
        - [ ] [Python 中的互斥](https://www.youtube.com/watch?v=0zaPs8OtyKY)


    系统设计以及可伸缩性，要把软硬件的伸缩性设计的足够好有很多的东西要考虑，所以这是个包含非常多内容和资源的大主题。需要花费相当多的时间在这个主题上。

- ### 系统设计、可伸缩性、数据处理
    - Yegge 的注意事项:
        - 伸缩性
            - 把大数据集提取为单一值
            - 大数据集转换
            - 处理大量的数据集
        - 系统
            - 特征集
            - 接口
            - 类层次结构
            - 在特定的约束下设计系统
            - 轻量和健壮性
            - 权衡和折衷
            - 性能分析和优化
    - [ ] **从这里开始**: [HiredInTech：系统设计](http://www.hiredintech.com/system-design/)
    - [ ] [该如何为技术面试里设计方面的问题做准备?](https://www.quora.com/How-do-I-prepare-to-answer-design-questions-in-a-technical-interview?redirected_qid=1500023)
    - [ ] [在系统设计面试前必须知道的 8 件事](http://blog.gainlo.co/index.php/2015/10/22/8-things-you-need-to-know-before-system-design-interviews/)
    - [ ] [算法设计](http://www.hiredintech.com/algorithm-design/)
    - [ ] [数据库范式 - 1NF, 2NF, 3NF and 4NF (video)](https://www.youtube.com/watch?v=UrYLYV7WSHM)
    - [ ] [系统设计面试](https://github.com/checkcheckzz/system-design-interview) - 这一部分有很多的资源，浏览一下我放在下面的文章和例子。
    - [ ] [如何在系统设计面试中脱颖而出](http://www.palantir.com/2011/10/how-to-rock-a-systems-design-interview/)
    - [ ] [每个人都该知道的一些数字](http://everythingisdata.wordpress.com/2009/10/17/numbers-everyone-should-know/)
    - [ ] [上下文切换操作会耗费多少时间?](http://blog.tsunanet.net/2010/11/how-long-does-it-take-to-make-context.html)
    - [ ] [跨数据中心的事务 (video)](https://www.youtube.com/watch?v=srOgpXECblk)
    - [ ] [简明 CAP 理论介绍](http://ksat.me/a-plain-english-introduction-to-cap-theorem/)
    - [ ] Paxos 一致性算法: 
        - [时间很短](https://www.youtube.com/watch?v=s8JqcZtvnsM)
        - [用例 和 multi-paxos](https://www.youtube.com/watch?v=JEpsBg0AO6o)
        - [论文](http://research.microsoft.com/en-us/um/people/lamport/pubs/paxos-simple.pdf)
    - [ ] [一致性哈希](http://www.tom-e-white.com/2007/11/consistent-hashing.html)
    - [ ] [NoSQL 模式](http://horicky.blogspot.com/2009/11/nosql-patterns.html)
    - [ ] [OOSE: UML 2.0 系列 (video)](https://www.youtube.com/watch?v=OkC7HKtiZC0&list=PLGLfVvz_LVvQ5G-LdJ8RLqe-ndo7QITYc)
    - [ ] OOSE: 使用 UML 和 Java 开发软件 (21 videos): 
        - 如果你对 OO 都深刻的理解和实践，可以跳过这部分。
        - [OOSE: 使用 UML 和 Java 开发软件](https://www.youtube.com/playlist?list=PLJ9pm_Rc9HesnkwKlal_buSIHA-jTZMpO)
    - [ ] 面向对象编程的 SOLID 原则:
        - [ ] [Bob Martin 面向对象的 SOLID 原则和敏捷设计 (video)](https://www.youtube.com/watch?v=TMuno5RZNeE)
        - [ ] [C# SOLID 设计模式 (video)](https://www.youtube.com/playlist?list=PL8m4NUhTQU48oiGCSgCP1FiJEcg_xJzyQ)
        - [ ] [SOLID 原则 (video)](https://www.youtube.com/playlist?list=PL4CE9F710017EA77A)
        - [ ] S - [单一职责原则](http://www.oodesign.com/single-responsibility-principle.html) | [每个对象的单一职责](http://www.javacodegeeks.com/2011/11/solid-single-responsibility-principle.html)
            - [更多](https://docs.google.com/open?id=0ByOwmqah_nuGNHEtcU5OekdDMkk)
        - [ ] O - [开闭原则](http://www.oodesign.com/open-close-principle.html)  | [生产环境里的对象应该为扩展做准备而不是为更改](https://en.wikipedia.org/wiki/Open/closed_principle)
            - [更多](http://docs.google.com/a/cleancoder.com/viewer?a=v&pid=explorer&chrome=true&srcid=0BwhCYaYDn8EgN2M5MTkwM2EtNWFkZC00ZTI3LWFjZTUtNTFhZGZiYmUzODc1&hl=en)
        - [ ] L - [里氏代换原则](http://www.oodesign.com/liskov-s-substitution-principle.html) | [基类和继承类遵循 ‘IS A’ 原则](http://stackoverflow.com/questions/56860/what-is-the-liskov-substitution-principle)
            - [更多](http://docs.google.com/a/cleancoder.com/viewer?a=v&pid=explorer&chrome=true&srcid=0BwhCYaYDn8EgNzAzZjA5ZmItNjU3NS00MzQ5LTkwYjMtMDJhNDU5ZTM0MTlh&hl=en)
        - [ ] I - [接口隔离原则](http://www.oodesign.com/interface-segregation-principle.html) | 客户端被迫实现用不到的接口
            - [5 分钟讲解接口隔离原则 (video)](https://www.youtube.com/watch?v=3CtAfl7aXAQ)
            - [更多](http://docs.google.com/a/cleancoder.com/viewer?a=v&pid=explorer&chrome=true&srcid=0BwhCYaYDn8EgOTViYjJhYzMtMzYxMC00MzFjLWJjMzYtOGJiMDc5N2JkYmJi&hl=en)
        - [ ] D -[依赖反转原则](http://www.oodesign.com/dependency-inversion-principle.html) | 减少对象里的依赖。
            - [什么是依赖倒置以及它为什么重要](http://stackoverflow.com/questions/62539/what-is-the-dependency-inversion-principle-and-why-is-it-important)
            - [更多](http://docs.google.com/a/cleancoder.com/viewer?a=v&pid=explorer&chrome=true&srcid=0BwhCYaYDn8EgMjdlMWIzNGUtZTQ0NC00ZjQ5LTkwYzQtZjRhMDRlNTQ3ZGMz&hl=en)
    - [ ] 可伸缩性:
        - [ ] [很棒的概述 (video)](https://www.youtube.com/watch?v=-W9F__D3oY4)
        - [ ] 简短系列: 
            - [克隆](http://www.lecloud.net/post/7295452622/scalability-for-dummies-part-1-clones)
            - [数据库](http://www.lecloud.net/post/7994751381/scalability-for-dummies-part-2-database)
            - [缓存](http://www.lecloud.net/post/9246290032/scalability-for-dummies-part-3-cache)
            - [异步](http://www.lecloud.net/post/9699762917/scalability-for-dummies-part-4-asynchronism)
        - [ ] [可伸缩的 Web 架构和分布式系统](http://www.aosabook.org/en/distsys.html)
        - [ ] [错误的分布式系统解释](https://pages.cs.wisc.edu/~zuyu/files/fallacies.pdf)
        - [ ] [实用编程技术](http://horicky.blogspot.com/2010/10/scalable-system-design-patterns.html)
            - [extra: Google Pregel 图形处理](http://horicky.blogspot.com/2010/07/google-pregel-graph-processing.html)
        - [ ] [Jeff Dean - 在 Goolge 构建软件系统 (video)](https://www.youtube.com/watch?v=modXC5IWTJI)
        - [ ] [可伸缩系统架构设计介绍](http://lethain.com/introduction-to-architecting-systems-for-scale/)
        - [ ] [使用 App Engine 和云存储扩展面向全球用户的手机游戏架构实践(video)](https://www.youtube.com/watch?v=9nWyWwY2Onc)
=======
        - [ ] [MIT 6.004 L15: The Memory Hierarchy (video)](https://www.youtube.com/watch?v=vjYF_fAZI5E&list=PLrRW1w6CGAcXbMtDFj205vALOGmiRc82-&index=24)
        - [ ] [MIT 6.004 L16: Cache Issues (video)](https://www.youtube.com/watch?v=ajgC3-pyGlk&index=25&list=PLrRW1w6CGAcXbMtDFj205vALOGmiRc82-)

- ### Processes and Threads
    - [ ] Computer Science 162 - Operating Systems (25 videos):
        - for precesses and threads see videos 1-11
        - [Operating Systems and System Programming (video)](https://www.youtube.com/playlist?list=PL-XXv-cvA_iBDyz-ba4yDskqMDY6A1w_c)
    - [What Is The Difference Between A Process And A Thread?](https://www.quora.com/What-is-the-difference-between-a-process-and-a-thread)
    - Covers:
        - Processes, Threads, Concurrency issues
            - difference between processes and threads
            - processes
            - threads
            - locks
            - mutexes
            - semaphores
            - monitors
            - how they work
            - deadlock
            - livelock
        - CPU activity, interrupts, context switching
        - Modern concurrency constructs with multicore processors
        - Process resource needs (memory: code, static storage, stack, heap, and also file descriptors, i/o)
        - Thread resource needs (shares above (minus stack) with other threads in same process but each has its own pc, stack counter, registers and stack)
        - Forking is really copy on write (read-only) until the new process writes to memory, then it does a full copy.
        - Context switching
            - How context switching is initiated by the operating system and underlying hardware
    - [ ] [threads in C++ (series - 10 videos)](https://www.youtube.com/playlist?list=PL5jc9xFGsL8E12so1wlMS0r0hTQoJL74M)
    - [ ] concurrency in Python (videos):
        - [ ] [Short series on threads](https://www.youtube.com/playlist?list=PL1H1sBF1VAKVMONJWJkmUh6_p8g4F2oy1)
        - [ ] [Python Threads](https://www.youtube.com/watch?v=Bs7vPNbB9JM)
        - [ ] [Understanding the Python GIL (2010)](https://www.youtube.com/watch?v=Obt-vMVdM8s)
            - [reference](http://www.dabeaz.com/GIL)
        - [ ] [David Beazley - Python Concurrency From the Ground Up: LIVE! - PyCon 2015](https://www.youtube.com/watch?v=MCs5OvhV9S4)
        - [ ] [Keynote David Beazley - Topics of Interest (Python Asyncio)](https://www.youtube.com/watch?v=ZzfHjytDceU)
        - [ ] [Mutex in Python](https://www.youtube.com/watch?v=0zaPs8OtyKY)


    Scalability and System Design are very large topics with many topics and resources, since there is a lot to consider
    when designing a software/hardware system that can scale. Expect to spend quite a bit of time on this.

- ### System Design, Scalability, Data Handling
    - Considerations from Yegge:
        - scalability
            - Distill large data sets to single values
            - Transform one data set to another
            - Handling obscenely large amounts of data
        - system design
            - features sets
            - interfaces
            - class hierarchies
            - designing a system under certain constraints
            - simplicity and robustness
            - tradeoffs
            - performance analysis and optimization
    - [ ] **START HERE**: [System Design from HiredInTech](http://www.hiredintech.com/system-design/)
    - [ ] [How Do I Prepare To Answer Design Questions In A Technical Inverview?](https://www.quora.com/How-do-I-prepare-to-answer-design-questions-in-a-technical-interview?redirected_qid=1500023)
    - [ ] [8 Things You Need to Know Before a System Design Interview](http://blog.gainlo.co/index.php/2015/10/22/8-things-you-need-to-know-before-system-design-interviews/)
    - [ ] [Algorithm design](http://www.hiredintech.com/algorithm-design/)
    - [ ] [Database Normalization - 1NF, 2NF, 3NF and 4NF (video)](https://www.youtube.com/watch?v=UrYLYV7WSHM)
    - [ ] [System Design Interview](https://github.com/checkcheckzz/system-design-interview) - There are a lot of resources in this one. Look through the articles and examples. I put some of them below.
    - [ ] [How to ace a systems design interview](http://www.palantir.com/2011/10/how-to-rock-a-systems-design-interview/)
    - [ ] [Numbers Everyone Should Know](http://everythingisdata.wordpress.com/2009/10/17/numbers-everyone-should-know/)
    - [ ] [How long does it take to make a context switch?](http://blog.tsunanet.net/2010/11/how-long-does-it-take-to-make-context.html)
    - [ ] [Transactions Across Datacenters (video)](https://www.youtube.com/watch?v=srOgpXECblk)
    - [ ] [A plain english introduction to CAP Theorem](http://ksat.me/a-plain-english-introduction-to-cap-theorem/)
    - [ ] Paxos Consensus algorithm:
        - [short video](https://www.youtube.com/watch?v=s8JqcZtvnsM)
        - [extended video with use case and multi-paxos](https://www.youtube.com/watch?v=JEpsBg0AO6o)
        - [paper](http://research.microsoft.com/en-us/um/people/lamport/pubs/paxos-simple.pdf)
    - [ ] [Consistent Hashing](http://www.tom-e-white.com/2007/11/consistent-hashing.html)
    - [ ] [NoSQL Patterns](http://horicky.blogspot.com/2009/11/nosql-patterns.html)
    - [ ] [Optional: UML 2.0 Series (vido)](https://www.youtube.com/watch?v=OkC7HKtiZC0&list=PLGLfVvz_LVvQ5G-LdJ8RLqe-ndo7QITYc)
    - [ ] OOSE: Software Dev Using UML and Java (21 videos):
        - Can skip this if you have a great grasp of OO and OO design practices.
        - [OOSE: Software Dev Using UML and Java](https://www.youtube.com/playlist?list=PLJ9pm_Rc9HesnkwKlal_buSIHA-jTZMpO)
    - [ ] SOLID OOP Principles:
        - [ ] [Bob Martin SOLID Principles of Object Oriented and Agile Design (video)](https://www.youtube.com/watch?v=TMuno5RZNeE)
        - [ ] [SOLID Design Patterns in C# (video)](https://www.youtube.com/playlist?list=PL8m4NUhTQU48oiGCSgCP1FiJEcg_xJzyQ)
        - [ ] [SOLID Principles (video)](https://www.youtube.com/playlist?list=PL4CE9F710017EA77A)
        - [ ] S - [Single Responsibility Principle](http://www.oodesign.com/single-responsibility-principle.html) | [Single responsibility to each Object](http://www.javacodegeeks.com/2011/11/solid-single-responsibility-principle.html)
            - [more flavor](https://docs.google.com/open?id=0ByOwmqah_nuGNHEtcU5OekdDMkk)
        - [ ] O - [Open/Closed Principal](http://www.oodesign.com/open-close-principle.html)  | [On production level Objects are ready for extension for not for modification](https://en.wikipedia.org/wiki/Open/closed_principle)
            - [more flavor](http://docs.google.com/a/cleancoder.com/viewer?a=v&pid=explorer&chrome=true&srcid=0BwhCYaYDn8EgN2M5MTkwM2EtNWFkZC00ZTI3LWFjZTUtNTFhZGZiYmUzODc1&hl=en)
        - [ ] L - [Liskov Substitution Principal](http://www.oodesign.com/liskov-s-substitution-principle.html) | [Base Class and Derived class follow ‘IS A’ principal](http://stackoverflow.com/questions/56860/what-is-the-liskov-substitution-principle)
            - [more flavor](http://docs.google.com/a/cleancoder.com/viewer?a=v&pid=explorer&chrome=true&srcid=0BwhCYaYDn8EgNzAzZjA5ZmItNjU3NS00MzQ5LTkwYjMtMDJhNDU5ZTM0MTlh&hl=en)
        - [ ] I - [Interface segregation principle](http://www.oodesign.com/interface-segregation-principle.html) | clients should not be forced to implement interfaces they don't use
            - [Interface Segregation Principle in 5 minutes (video)](https://www.youtube.com/watch?v=3CtAfl7aXAQ)
            - [more flavor](http://docs.google.com/a/cleancoder.com/viewer?a=v&pid=explorer&chrome=true&srcid=0BwhCYaYDn8EgOTViYjJhYzMtMzYxMC00MzFjLWJjMzYtOGJiMDc5N2JkYmJi&hl=en)
        - [ ] D -[Dependency Inversion principle](http://www.oodesign.com/dependency-inversion-principle.html) | Reduce the dependency In composition of objects.
            - [Why Is The Dependency Inversion Principle And Why Is It Important](http://stackoverflow.com/questions/62539/what-is-the-dependency-inversion-principle-and-why-is-it-important)
            - [more flavor](http://docs.google.com/a/cleancoder.com/viewer?a=v&pid=explorer&chrome=true&srcid=0BwhCYaYDn8EgMjdlMWIzNGUtZTQ0NC00ZjQ5LTkwYzQtZjRhMDRlNTQ3ZGMz&hl=en)
    - [ ] Scalability:
        - [ ] [Great overview (video)](https://www.youtube.com/watch?v=-W9F__D3oY4)
        - [ ] Short series:
            - [Clones](http://www.lecloud.net/post/7295452622/scalability-for-dummies-part-1-clones)
            - [Database](http://www.lecloud.net/post/7994751381/scalability-for-dummies-part-2-database)
            - [Cache](http://www.lecloud.net/post/9246290032/scalability-for-dummies-part-3-cache)
            - [Asynchronism](http://www.lecloud.net/post/9699762917/scalability-for-dummies-part-4-asynchronism)
        - [ ] [Scalable Web Architecture and Distributed Systems](http://www.aosabook.org/en/distsys.html)
        - [ ] [Fallacies of Distributed Computing Explained](https://pages.cs.wisc.edu/~zuyu/files/fallacies.pdf)
        - [ ] [Pragmatic Programming Techniques](http://horicky.blogspot.com/2010/10/scalable-system-design-patterns.html)
            - [extra: Google Pregel Graph Processing](http://horicky.blogspot.com/2010/07/google-pregel-graph-processing.html)
        - [ ] [Jeff Dean - Building Software Systems At Google and Lessons Learned (video)](https://www.youtube.com/watch?v=modXC5IWTJI)
        - [ ] [Introduction to Architecting Systems for Scale](http://lethain.com/introduction-to-architecting-systems-for-scale/)
        - [ ] [Scaling mobile games to a global audience using App Engine and Cloud Datastore (video)](https://www.youtube.com/watch?v=9nWyWwY2Onc)
>>>>>>> 39ca9dc1
        - [ ] [How Google Does Planet-Scale Engineering for Planet-Scale Infra (video)](https://www.youtube.com/watch?v=H4vMcD7zKM0)
        - [ ] [算法的重要性](https://www.topcoder.com/community/data-science/data-science-tutorials/the-importance-of-algorithms/)
        - [ ] [分片](http://highscalability.com/blog/2009/8/6/an-unorthodox-approach-to-database-design-the-coming-of-the.html)
        - [ ] [Facebook 系统规模扩展实践 (2009)](https://www.infoq.com/presentations/Scale-at-Facebook)
        - [ ] [Facebook 系统规模扩展实践 (2012), "为 10 亿用户构建" (video)](https://www.youtube.com/watch?v=oodS71YtkGU)
        - [ ] [Long Game 工程实践 - Astrid Atkinson Keynote(video)](https://www.youtube.com/watch?v=p0jGmgIrf_M&list=PLRXxvay_m8gqVlExPC5DG3TGWJTaBgqSA&index=4)
        - [ ] [30 分钟看完 YouTuBe 7 年系统扩展经验](http://highscalability.com/blog/2012/3/26/7-years-of-youtube-scalability-lessons-in-30-minutes.html)
            - [video](https://www.youtube.com/watch?v=G-lGCC4KKok)
        - [ ] [PayPal 如何用 8 台虚拟机扛住 10 亿日交易量系统](http://highscalability.com/blog/2016/8/15/how-paypal-scaled-to-billions-of-transactions-daily-using-ju.html)
        - [ ] [如何对大数据集去重](https://blog.clevertap.com/how-to-remove-duplicates-in-large-datasets/)
        - [ ] [Etsy 的扩展和工程文化探究 Jon Cowie (video)](https://www.youtube.com/watch?v=3vV4YiqKm1o)
        - [ ] [是什么造就了 Amazon 自己的微服务架构](http://thenewstack.io/led-amazon-microservices-architecture/)
        - [ ] [压缩还是不压缩，是 Uber 面临的问题](https://eng.uber.com/trip-data-squeeze/)
        - [ ] [异步 I/O Tarantool 队列](http://highscalability.com/blog/2016/3/3/asyncio-tarantool-queue-get-in-the-queue.html)
        - [ ] [什么时候应该用近视查询处理?](http://highscalability.com/blog/2016/2/25/when-should-approximate-query-processing-be-used.html)
        - [ ] [Google 从单数据中心到故障转移, 到本地多宿主架构的演变]( http://highscalability.com/blog/2016/2/23/googles-transition-from-single-datacenter-to-failover-to-a-n.html)
        - [ ] [Spanner](http://highscalability.com/blog/2012/9/24/google-spanners-most-surprising-revelation-nosql-is-out-and.html)
        - [ ] [Egnyte: 构建和扩展 PB 级分布式系统架构的经验教训](http://highscalability.com/blog/2016/2/15/egnyte-architecture-lessons-learned-in-building-and-scaling.html)
        - [ ] [机器学习驱动的编程: 新世界的新编程方式](http://highscalability.com/blog/2016/7/6/machine-learning-driven-programming-a-new-programming-for-a.html)
        - [ ] [日服务数百万请求的图像优化技术](http://highscalability.com/blog/2016/6/15/the-image-optimization-technology-that-serves-millions-of-re.html)
        - [ ] [Patreon 架构](http://highscalability.com/blog/2016/2/1/a-patreon-architecture-short.html)
        - [ ] [Tinder: 推荐引擎是如何决定下一个你将会看到谁的?](http://highscalability.com/blog/2016/1/27/tinder-how-does-one-of-the-largest-recommendation-engines-de.html)
        - [ ] [现代缓存设计](http://highscalability.com/blog/2016/1/25/design-of-a-modern-cache.html)
        - [ ] [Facebook 实时视频流扩展](http://highscalability.com/blog/2016/1/13/live-video-streaming-at-facebook-scale.html)
        - [ ] [在 Amazon AWS 上把服务扩展到 1100 万量级的新手教程](http://highscalability.com/blog/2016/1/11/a-beginners-guide-to-scaling-to-11-million-users-on-amazons.html)
        - [ ] [对延时敏感的应用是否应该使用 Docker?](http://highscalability.com/blog/2015/12/16/how-does-the-use-of-docker-effect-latency.html)
        - [ ] [AMP（Accelerated Mobile Pages）的存在是对 Google 的威胁么?](http://highscalability.com/blog/2015/12/14/does-amp-counter-an-existential-threat-to-google.html)
        - [ ] [360 度解读 Netflix 技术栈](http://highscalability.com/blog/2015/11/9/a-360-degree-view-of-the-entire-netflix-stack.html)
        - [ ] [延迟无处不在 - 如何搞定它？](http://highscalability.com/latency-everywhere-and-it-costs-you-sales-how-crush-it)
        - [ ] [无服务器架构](http://martinfowler.com/articles/serverless.html)
        - [ ] [是什么驱动着 Instagram: 上百个实例、几十种技术](http://instagram-engineering.tumblr.com/post/13649370142/what-powers-instagram-hundreds-of-instances)
        - [ ] [Cinchcast 架构 - 每天处理 1500 小时的音频](http://highscalability.com/blog/2012/7/16/cinchcast-architecture-producing-1500-hours-of-audio-every-d.html)
        - [ ] [Justin.Tv 实时视频播放架构](http://highscalability.com/blog/2010/3/16/justintvs-live-video-broadcasting-architecture.html)
        - [ ] [Playfish's 社交游戏架构 - 每月五千万用户增长](http://highscalability.com/blog/2010/9/21/playfishs-social-gaming-architecture-50-million-monthly-user.html)
        - [ ] [猫途鹰架构 - 40 万访客, 200 万动态页面访问, 30TB 数据](http://highscalability.com/blog/2011/6/27/tripadvisor-architecture-40m-visitors-200m-dynamic-page-view.html)
        - [ ] [PlentyOfFish 架构](http://highscalability.com/plentyoffish-architecture)
        - [ ] [Salesforce 架构 - 如何扛住 13 亿日交易量](http://highscalability.com/blog/2013/9/23/salesforce-architecture-how-they-handle-13-billion-transacti.html)
        - [ ] [ESPN's 架构扩展](http://highscalability.com/blog/2013/11/4/espns-architecture-at-scale-operating-at-100000-duh-nuh-nuhs.html)
        - [ ] 下面 『消息、序列化和消息系统』部分的内容会提到什么样的技术能把各种服务整合到一起
        - [ ] Twitter:
            - [O'Reilly MySQL CE 2011: Jeremy Cole, "Big and Small Data at @Twitter" (video)](https://www.youtube.com/watch?v=5cKTP36HVgI)
            - [时间线的扩展](https://www.infoq.com/presentations/Twitter-Timeline-Scalability)
        - 更多内容可以查看视频部分的『大规模数据挖掘』视频系列。
    - [ ] 系统设计问题练习：下面有一些指导原则，每一个都有相关文档以及在现实中该如何处理。
        - 复习: [HiredInTech 的系统设计](http://www.hiredintech.com/system-design/)
        - [cheat sheet](https://github.com/jwasham/google-interview-university/blob/master/extras/cheat%20sheets/system-design.pdf)
        - 流程:
            1. 理解问题和范围:
                - 在面试官的帮助下定义用例
                - 提出附加功能的建议
                - 去掉面试官认定范围以外的内容
                - 假定高可用是必须的，而且要作为一个用例
            2. 考虑约束:
                - 问一下每月请求量
                - 问一下每秒请求量 (他们可能会主动提到或者让你算一下)
                - 评估读写所占的百分比
                - 评估的时候牢记 2/8 原则
                - 每秒写多少数据
                - 总的数据存储量要考虑超过 5 年的情况
                - 每秒读多少数据
            3. 抽象设计:
                - 分层 (服务, 数据, 缓存)
                - 基础设施: 负载均衡, 消息
                - 粗略的概括任何驱动整个服务的关键算法
                - 考虑瓶颈并指出解决方案
        - 练习:
            - [设计一个 CDN 网络](http://repository.cmu.edu/cgi/viewcontent.cgi?article=2112&context=compsci)
            - [设计一个随机唯一 ID 生成系统](https://blog.twitter.com/2010/announcing-snowflake)
            - [设计一个在线多人卡牌游戏](http://www.indieflashblog.com/how-to-create-an-asynchronous-multiplayer-game.html)
            - [设计一个 key-value 数据库](http://www.slideshare.net/dvirsky/introduction-to-redis)
            - [设计一个函数获取过去某个时间段内前 K 个最高频访问的请求]( https://icmi.cs.ucsb.edu/research/tech_reports/reports/2005-23.pdf)
            - [设计一个图片分享系统](http://highscalability.com/blog/2011/12/6/instagram-architecture-14-million-users-terabytes-of-photos.html)
            - [设计一个推荐系统](http://ijcai13.org/files/tutorial_slides/td3.pdf)
            - [设计一个短域名生成系统](http://www.hiredintech.com/system-design/the-system-design-process/)
            - [设计一个缓存系统](https://www.adayinthelifeof.nl/2011/02/06/memcache-internals/)

- ### 论文
    - 有 Google 的论文和一些知名的论文.
    - 你很可能实在没时间一篇篇完整的读完他们。我建议可以有选择的读其中一些论文里的核心部分。
    - [ ] [1978: 通信顺序处理](http://spinroot.com/courses/summer/Papers/hoare_1978.pdf)
        - [Go 实现](https://godoc.org/github.com/thomas11/csp)
        - [喜欢经典的论文?](https://www.cs.cmu.edu/~crary/819-f09/)
    - [ ] [2003: The Google 文件系统](http://static.googleusercontent.com/media/research.google.com/en//archive/gfs-sosp2003.pdf)
        - 2012 年被 Colossus 取代了
    - [ ] [2004: MapReduce: Simplified Data Processing on Large Clusters]( http://static.googleusercontent.com/media/research.google.com/en//archive/mapreduce-osdi04.pdf)
        - 大多被云数据流取代了?
    - [ ] [2007: 每个程序员都应该知道的内存知识 (非常长，作者建议跳过某些章节来阅读)](https://www.akkadia.org/drepper/cpumemory.pdf)
    - [ ] [2012: Google 的 Colossus](https://www.wired.com/2012/07/google-colossus/)
        - 没有论文
    - [ ] 2012: AddressSanitizer: 快速的内存访问检查器:
        - [论文](http://static.googleusercontent.com/media/research.google.com/en//pubs/archive/37752.pdf)
        - [视频](https://www.usenix.org/conference/atc12/technical-sessions/presentation/serebryany)
    - [ ] 2013: Spanner: Google 的分布式数据库:
        - [论文](http://static.googleusercontent.com/media/research.google.com/en//archive/spanner-osdi2012.pdf)
        - [视频](https://www.usenix.org/node/170855)
    - [ ] [2014: Machine Learning: The High-Interest Credit Card of Technical Debt](http://static.googleusercontent.com/media/research.google.com/en//pubs/archive/43146.pdf)
    - [ ] [2015: Continuous Pipelines at Google](http://static.googleusercontent.com/media/research.google.com/en//pubs/archive/43790.pdf)
    - [ ] [2015: 大规模高可用: 构建 Google Ads 的数据基础设施](https://static.googleusercontent.com/media/research.google.com/en//pubs/archive/44686.pdf)
    - [ ] [2015: TensorFlow: 异构分布式系统上的大规模机器学习](http://download.tensorflow.org/paper/whitepaper2015.pdf )
    - [ ] [2015: 开发者应该如何搜索代码：用例学习](http://static.googleusercontent.com/media/research.google.com/en//pubs/archive/43835.pdf)
    - [ ] [2016: Borg, Omega, and Kubernetes](http://static.googleusercontent.com/media/research.google.com/en//pubs/archive/44843.pdf)

- ### 测试
    - 涵盖了:
        - 单元测试是如何工作的
        - 什么是模拟对象
        - 什么是集成测试
        - 什么是依赖注入
    - [ ] [James Bach 讲敏捷软件测试 (video)](https://www.youtube.com/watch?v=SAhJf36_u5U)
    - [ ] [James Bach 软件测试公开课 (video)](https://www.youtube.com/watch?v=ILkT_HV9DVU)
    - [ ] [Steve Freeman - 测试驱动的开发 (video)](https://vimeo.com/83960706)
        - [slides](http://gotocon.com/dl/goto-berlin-2013/slides/SteveFreeman_TestDrivenDevelopmentThatsNotWhatWeMeant.pdf)
    - [ ] [测试驱动的开发已死. 测试不朽。](http://david.heinemeierhansson.com/2014/tdd-is-dead-long-live-testing.html)
    - [ ] [测试驱动的开发已死? (video)](https://www.youtube.com/watch?v=z9quxZsLcfo)
    - [ ] [视频系列 (152 个) - 并不都是必须 (video)](https://www.youtube.com/watch?v=nzJapzxH_rE&list=PLAwxTw4SYaPkWVHeC_8aSIbSxE_NXI76g)
    - [ ] [Python：测试驱动的 Web 开发](http://www.obeythetestinggoat.com/pages/book.html#toc)
    - [ ] 依赖注入:
        - [ ] [视频](https://www.youtube.com/watch?v=IKD2-MAkXyQ)
        - [ ] [测试之道](http://jasonpolites.github.io/tao-of-testing/ch3-1.1.html)
    - [ ] [如何编写测试](http://jasonpolites.github.io/tao-of-testing/ch4-1.1.html)

- ### 调度
    - 在操作系统中是如何运作的
    - 在操作系统部分的视频里有很多资料

- ### 实现系统例程
    - 理解你使用的系统 API 底层有什么
    - 你能自己实现它们么?

- ### 字符串搜索和操作
    - [ ] [文本的搜索模式 (video)](https://www.coursera.org/learn/data-structures/lecture/tAfHI/search-pattern-in-text)
    - [ ] Rabin-Karp (videos):
        - [Rabin Karps 算法](https://www.coursera.org/learn/data-structures/lecture/c0Qkw/rabin-karps-algorithm)
        - [预先计算的优化](https://www.coursera.org/learn/data-structures/lecture/nYrc8/optimization-precomputation)
        - [优化: 实现和分析](https://www.coursera.org/learn/data-structures/lecture/h4ZLc/optimization-implementation-and-analysis)
        - [Table Doubling, Karp-Rabin](https://www.youtube.com/watch?v=BRO7mVIFt08&list=PLUl4u3cNGP61Oq3tWYp6V_F-5jb5L2iHb&index=9)
        - [滚动哈希](https://www.youtube.com/watch?v=w6nuXg0BISo&list=PLUl4u3cNGP61Oq3tWYp6V_F-5jb5L2iHb&index=32)
    - [ ] Knuth-Morris-Pratt (KMP) 算法:
        - [Pratt 算法](https://en.wikipedia.org/wiki/Knuth%E2%80%93Morris%E2%80%93Pratt_algorithm)
        - [教程: Knuth-Morris-Pratt (KMP) 字符串匹配算法](https://www.youtube.com/watch?v=2ogqPWJSftE)
    - [ ] Boyer–Moore 字符串搜索算法
        - [Boyer-Moore字符串搜索算法](https://en.wikipedia.org/wiki/Boyer%E2%80%93Moore_string_search_algorithm)
        - [Boyer-Moore-Horspool 高级字符串搜索算法 (video)](https://www.youtube.com/watch?v=QDZpzctPf10)
    - [ ] [Coursera: 字符串的算法](https://www.coursera.org/learn/algorithms-on-strings/home/week/1)

---

<<<<<<< HEAD
## 终面 
=======
## Final Review
>>>>>>> 39ca9dc1

    这一部分有一些短视频，你可以快速的观看和复习大多数重要概念。
    这对经常性的巩固很有帮助。

#### 综述:

- [ ] 2-3 分钟的短视频系列 (23 个)
    - [Videos](https://www.youtube.com/watch?v=r4r1DZcx1cM&list=PLmVb1OknmNJuC5POdcDv5oCS7_OUkDgpj&index=22)
- [ ] 2-5 分钟的短视频系列 - Michael Sambol (18 个):
    - [Videos](https://www.youtube.com/channel/UCzDJwLWoYCUQowF_nG3m5OQ)

#### 排序:

<<<<<<< HEAD
- [ ] 归并排序: https://www.youtube.com/watch?v=GCae1WNvnZM
   
=======
- [ ] Merge Sort: https://www.youtube.com/watch?v=GCae1WNvnZM

>>>>>>> 39ca9dc1

## 书籍

### Google Coaching 里提到的

**阅读并做练习:**

- [ ] 算法设计手册 (Skiena)
    - 书 (Kindle 上可以租到):
        - [Algorithm Design Manual](http://www.amazon.com/Algorithm-Design-Manual-Steven-Skiena/dp/1849967202)
    - Half.com 是一个资源丰富且性价比很高的在线书店.
    - 答案:
        - [解答](http://www.algorithm.cs.sunysb.edu/algowiki/index.php/The_Algorithms_Design_Manual_(Second_Edition))
        - [解答](http://blog.panictank.net/category/algorithmndesignmanualsolutions/page/2/)
    - [勘误表](http://www3.cs.stonybrook.edu/~skiena/algorist/book/errata)

    read and do exercises from the books below. Then move to coding challenges (further down below)
    一旦你理解了每日计划里的所有内容，就去读上面所列的书并完成练习，然后开始读下面所列的书并做练习，之后就可以开始实战写代码了（本文再往后的部分）

**首先阅读:**
- [ ] [Programming Interviews Exposed: Secrets to Landing Your Next Job, 2nd Edition](http://www.wiley.com/WileyCDA/WileyTitle/productCd-047012167X.html)

**然后阅读 (这本获得了很多推荐， 但是不在 Google coaching 的文档里):**
- [ ] [Cracking the Coding Interview, 6th Edition](http://www.amazon.com/Cracking-Coding-Interview-6th-Programming/dp/0984782850/)
    - 如果你看到有人在看 "The Google Resume", 实际上它和 "Cracking the Coding Interview" 是同一个作者写的，而且后者是升级版。

<<<<<<< HEAD
### 附加书单 
=======
### Additional books
>>>>>>> 39ca9dc1

这些没有被 Google 推荐阅读，不过我因为需要这些背景知识所以也把它们列在了这里。

- [ ] C Programming Language, Vol 2
    - [练习的答案](https://github.com/lekkas/c-algorithms)

- [ ] C++ Primer Plus, 6th Edition

- [ ] [《Unxi 环境高级编程》 The Unix Programming Environment](http://product.half.ebay.com/The-UNIX-Programming-Environment-by-Brian-W-Kernighan-and-Rob-Pike-1983-Other/54385&tg=info)

- [ ] [《编程珠玑》 Programming Pearls](http://www.amazon.com/Programming-Pearls-2nd-Jon-Bentley/dp/0201657880)

- [ ] [Algorithms and Programming: Problems and Solutions](http://www.amazon.com/Algorithms-Programming-Solutions-Alexander-Shen/dp/0817638474)

### 如果你有时间

- [ ] [Introduction to Algorithms](https://www.amazon.com/Introduction-Algorithms-3rd-MIT-Press/dp/0262033844)
<<<<<<< HEAD
    
=======
    - Half.com is a great resource for textbooks at good prices.

>>>>>>> 39ca9dc1
- [ ] [Elements of Programming Interviews](https://www.amazon.com/Elements-Programming-Interviews-Insiders-Guide/dp/1479274836)
    - 如果你希望在面试里用 C++ 写代码，这本书的代码全都是 C++ 写的
    - 通常情况下能找到解决方案的好书.

## 编码练习和挑战

一旦你学会了理论基础，就应该把它们拿出来练练。
尽量坚持每天做编码练习，越多越好。

编程问题预备:

- [ ] [不错的介绍 (摘自 System Design 章节): 算法设计:](http://www.hiredintech.com/algorithm-design/)
- [ ] [如何找到解决方案](https://www.topcoder.com/community/data-science/data-science-tutorials/how-to-find-a-solution/)
- [ ] [如何剖析 Topcoder 题目描述](https://www.topcoder.com/community/data-science/data-science-tutorials/how-to-dissect-a-topcoder-problem-statement/)
- [ ] [Topcoders 里用到的数学](https://www.topcoder.com/community/data-science/data-science-tutorials/mathematics-for-topcoders/)
- [ ] [动态规划 – 从入门到精通](https://www.topcoder.com/community/data-science/data-science-tutorials/dynamic-programming-from-novice-to-advanced/)

- [MIT 面试材料](https://courses.csail.mit.edu/iap/interview/materials.php)

- [针对编程语言本身的练习](http://exercism.io/languages)

编码练习平台:

- [LeetCode](https://leetcode.com/)
- [TopCoder](https://www.topcoder.com/)
- [Project Euler (数学方向为主)](https://projecteuler.net/index.php?section=problems)
- [Codewars](http://www.codewars.com)
- [HackerRank](https://www.hackerrank.com/)
- [Codility](https://codility.com/programmers/)
- [InterviewCake](https://www.interviewcake.com/)
- [InterviewBit](https://www.interviewbit.com/invite/icjf)

- [模拟大公司的面试](http://www.gainlo.co/)

## 当你临近面试时

- [ ] 搞定代码面试 (videos):
    - [Cracking The Code Interview](https://www.youtube.com/watch?v=4NIb9l3imAo)
    - [Cracking the Coding Interview - 全栈系列](https://www.youtube.com/watch?v=Eg5-tdAwclo)
    - [Ask Me Anything: Gayle Laakmann McDowell (Cracking the Coding Interview 的作者)](https://www.youtube.com/watch?v=1fqxMuPmGak)

## 你的简历

- [10 条小贴士让你写出一份还算不错的简历](http://steve-yegge.blogspot.co.uk/2007_09_01_archive.html)
- 这是搞定面试的第一个关键步骤


## 当面试来临的时候

<<<<<<< HEAD
    随着下面列举的问题思考下你可能会遇到的 20 个面试问题
    每个问题准备 2-3 种回答
    准备点故事，不要只是摆一些你完成的事情的数据，相信我，人人都喜欢听故事
    
- 你为什么想得到这份工作？
- 你解决过的最有难度的问题是什么？
- 面对过的最大挑战是什么?
- 见过的最好或者最坏的设计是怎么样的?
- 对某项 Google 产品提出改进建议。
- 你作为一个个体同时也是团队的一员，如何达到最好的工作状态?
- 你的什么技能或者经验是你的角色中不可或缺的?为什么？
- 你在某份工作或某个项目中最享受的是什么?
- 你在某份工作或某个项目中面临过的最大挑战是什么?
- 你在某份工作或某个项目中遇到过的最蛋疼的 Bug 是什么样的？
- 你在某份工作或某个项目中学到了什么？
- 你在某份工作或某个项目中哪些地方还可以做的更好？
=======
    Think of about 20 interview questions you'll get, along the lines of the items below.
    Have 2-3 answers for each
    Have a story, not just data, about something you accomplished

- Why do you want this job?
- What's a tough problem you've solved?
- Biggest challenges faced?
- Best/worst designs seen?
- Ideas for improving an existing Google product.
- How do you work best, as an individual and as part of a team?
- Which of your skills or experiences would be assets in the role and why?
- What did you most enjoy at [job x / project y]?
- What was the biggest challenge you faced at [job x / project y]?
- What was the hardest bug you faced at [job x / project y]?
- What did you learn at [job x / project y]?
- What would you have done better at [job x / project y]?
>>>>>>> 39ca9dc1

## 问面试官的问题

    我会问的一些：(可能我已经知道了答案但我想听听面试官的看法或者了解团队的前景):

- 团队多大规模?
- 开发周期是怎样的? 会使用瀑布流/极限编程/敏捷开发么?
- 经常会为 deadline 加班么? 或者是有弹性的?
- 团队里怎么做技术选型?
- 每周平均开多少次会?
- 你觉得工作环境有助于员工集中精力吗?
- 目前正在做什么工作?
- 喜欢这些事情吗?
- 工作期限是怎么样的?

## 当你获得了梦想的职位

我还能说些什么呢，恭喜你！

- [我希望在 Google 的第一天就知道的 10 件事](https://medium.com/@moonstorming/10-things-i-wish-i-knew-on-my-first-day-at-google-107581d87286#.livxn7clw)

坚持继续学习。

得到这份工作只是一个开始。

---

    *****************************************************************************************************
    *****************************************************************************************************

    Everything below this point is optional. These are my recommendations, not Google's.
    By studying these, you'll get greater exposure to more CS concepts, and will be better prepared for
    any software engineering job.

    *****************************************************************************************************
    *****************************************************************************************************

---

## Additional Learning

- ### Unicode
    - [ ] [The Absolute Minimum Every Software Developer Absolutely, Positively Must Know About Unicode and Character Sets]( http://www.joelonsoftware.com/articles/Unicode.html)
    - [ ] [What Every Programmer Absolutely, Positively Needs To Know About Encodings And Character Sets To Work With Text](http://kunststube.net/encoding/)

- ### Endianness
    - [ ] [Big And Little Endian](https://www.cs.umd.edu/class/sum2003/cmsc311/Notes/Data/endian.html)
    - [ ] [Big Endian Vs Little Endian (video)](https://www.youtube.com/watch?v=JrNF0KRAlyo)
    - [ ] [Big And Little Endian Inside/Out (video)](https://www.youtube.com/watch?v=oBSuXP-1Tc0)
        - Very technical talk for kernel devs. Don't worry if most is over your head.
        - The first half is enough.

- ### Emacs and vi(m)
    - suggested by Yegge, from an old Amazon recruiting post: Familiarize yourself with a unix-based code editor
    - vi(m):
        - [Editing With vim 01 - Installation, Setup, and The Modes (video)](https://www.youtube.com/watch?v=5givLEMcINQ&index=1&list=PL13bz4SHGmRxlZVmWQ9DvXo1fEg4UdGkr)
        - [VIM Adventures](http://vim-adventures.com/)
        - set of 4 videos:
            - [The vi/vim editor - Lesson 1](https://www.youtube.com/watch?v=SI8TeVMX8pk)
            - [The vi/vim editor - Lesson 2](https://www.youtube.com/watch?v=F3OO7ZIOaJE)
            - [The vi/vim editor - Lesson 3](https://www.youtube.com/watch?v=ZYEccA_nMaI)
            - [The vi/vim editor - Lesson 4](https://www.youtube.com/watch?v=1lYD5gwgZIA)
        - [Using Vi Instead of Emacs](http://www.cs.yale.edu/homes/aspnes/classes/223/notes.html#Using_Vi_instead_of_Emacs)
    - emacs:
        - [Basics Emacs Tutorial (video)](https://www.youtube.com/watch?v=hbmV1bnQ-i0)
        - set of 3 (videos):
            - [Emacs Tutorial (Beginners) -Part 1- File commands, cut/copy/paste, cursor commands](https://www.youtube.com/watch?v=ujODL7MD04Q)
            - [Emacs Tutorial (Beginners) -Part 2- Buffer management, search, M-x grep and rgrep modes](https://www.youtube.com/watch?v=XWpsRupJ4II)
            - [Emacs Tutorial (Beginners) -Part 3- Expressions, Statements, ~/.emacs file and packages](https://www.youtube.com/watch?v=paSgzPso-yc)
        - [Evil Mode: Or, How I Learned to Stop Worrying and Love Emacs (video)](https://www.youtube.com/watch?v=JWD1Fpdd4Pc)
        - [Writing C Programs With Emacs](http://www.cs.yale.edu/homes/aspnes/classes/223/notes.html#Writing_C_programs_with_Emacs)
        - [(maybe) Org Mode In Depth: Managing Structure (video)](https://www.youtube.com/watch?v=nsGYet02bEk)

- ### Unix command line tools
    - suggested by Yegge, from an old Amazon recruiting post. I filled in the list below from good tools.
    - [ ] bash
    - [ ] cat
    - [ ] grep
    - [ ] sed
    - [ ] awk
    - [ ] curl or wget
    - [ ] sort
    - [ ] tr
    - [ ] uniq
    - [ ] [strace](https://en.wikipedia.org/wiki/Strace)
    - [ ] [tcpdump](https://danielmiessler.com/study/tcpdump/)

- ### Information theory (videos)
    - [ ] [Khan Academy](https://www.khanacademy.org/computing/computer-science/informationtheory)
    - [ ] more about Markov processes:
        - [ ] [Core Markov Text Generation](https://www.coursera.org/learn/data-structures-optimizing-performance/lecture/waxgx/core-markov-text-generation)
        - [ ] [Core Implementing Markov Text Generation](https://www.coursera.org/learn/data-structures-optimizing-performance/lecture/gZhiC/core-implementing-markov-text-generation)
        - [ ] [Project = Markov Text Generation Walk Through](https://www.coursera.org/learn/data-structures-optimizing-performance/lecture/EUjrq/project-markov-text-generation-walk-through)
    - See more in MIT 6.050J Information and Entropy series below.

- ### Parity & Hamming Code (videos)
    - [ ] [Intro](https://www.youtube.com/watch?v=q-3BctoUpHE)
    - [ ] [Parity](https://www.youtube.com/watch?v=DdMcAUlxh1M)
    - [ ] Hamming Code:
        - [Error detection](https://www.youtube.com/watch?v=1A_NcXxdoCc)
        - [Error correction](https://www.youtube.com/watch?v=JAMLuxdHH8o)
    - [ ] [Error Checking](https://www.youtube.com/watch?v=wbH2VxzmoZk)

- ### Entropy
    - also see videos below
    - make sure to watch information theory videos first
    - [ ] [Information Theory, Claude Shannon, Entropy, Redundancy, Data Compression & Bits (video)](https://youtu.be/JnJq3Py0dyM?t=176)

- ### Cryptography
    - also see videos below
    - make sure to watch information theory videos first
    - [ ] [Khan Academy Series](https://www.khanacademy.org/computing/computer-science/cryptography)
    - [ ] [Cryptography: Hash Functions](https://www.youtube.com/watch?v=KqqOXndnvic&list=PLUl4u3cNGP6317WaSNfmCvGym2ucw3oGp&index=30)
    - [ ] [Cryptography: Encryption](https://www.youtube.com/watch?v=9TNI2wHmaeI&index=31&list=PLUl4u3cNGP6317WaSNfmCvGym2ucw3oGp)

- ### Compression
    - make sure to watch information theory videos first
    - [ ] Computerphile (videos):
        - [ ] [Compression](https://www.youtube.com/watch?v=Lto-ajuqW3w)
        - [ ] [Entropy in Compression](https://www.youtube.com/watch?v=M5c_RFKVkko)
        - [ ] [Upside Down Trees (Huffman Trees)](https://www.youtube.com/watch?v=umTbivyJoiI)
        - [ ] [EXTRA BITS/TRITS - Huffman Trees](https://www.youtube.com/watch?v=DV8efuB3h2g)
        - [ ] [Elegant Compression in Text (The LZ 77 Method)](https://www.youtube.com/watch?v=goOa3DGezUA)
        - [ ] [Text Compression Meets Probabilities](https://www.youtube.com/watch?v=cCDCfoHTsaU)
    - [ ] [Compressor Head videos](https://www.youtube.com/playlist?list=PLOU2XLYxmsIJGErt5rrCqaSGTMyyqNt2H)
    - [ ] [(optional) Google Developers Live: GZIP is not enough!](https://www.youtube.com/watch?v=whGwm0Lky2s)

- ### Networking (videos)
    - [ ] [Khan Academy](https://www.khanacademy.org/computing/computer-science/internet-intro)
    - [ ] [UDP and TCP: Comparison of Transport Protocols](https://www.youtube.com/watch?v=Vdc8TCESIg8)
    - [ ] [TCP/IP and the OSI Model Explained!](https://www.youtube.com/watch?v=e5DEVa9eSN0)
    - [ ] [Packet Transmission across the Internet. Networking & TCP/IP tutorial.](https://www.youtube.com/watch?v=nomyRJehhnM)
    - [ ] [HTTP](https://www.youtube.com/watch?v=WGJrLqtX7As)
    - [ ] [SSL and HTTPS](https://www.youtube.com/watch?v=S2iBR2ZlZf0)
    - [ ] [SSL/TLS](https://www.youtube.com/watch?v=Rp3iZUvXWlM)
    - [ ] [HTTP 2.0](https://www.youtube.com/watch?v=E9FxNzv1Tr8)
    - [ ] [Video Series (21 videos)](https://www.youtube.com/playlist?list=PLEbnTDJUr_IegfoqO4iPnPYQui46QqT0j)
    - [ ] [Subnetting Demystified - Part 5 CIDR Notation](https://www.youtube.com/watch?v=t5xYI0jzOf4)

- ### Computer Security
    - [MIT (23 videos)](https://www.youtube.com/playlist?list=PLUl4u3cNGP62K2DjQLRxDNRi0z2IRWnNh)
        - [ ] [Introduction, Threat Models](https://www.youtube.com/watch?v=GqmQg-cszw4&index=1&list=PLUl4u3cNGP62K2DjQLRxDNRi0z2IRWnNh)
        - [ ] [Control Hijacking Attacks](https://www.youtube.com/watch?v=6bwzNg5qQ0o&list=PLUl4u3cNGP62K2DjQLRxDNRi0z2IRWnNh&index=2)
        - [ ] [Buffer Overflow Exploits and Defenses](https://www.youtube.com/watch?v=drQyrzRoRiA&list=PLUl4u3cNGP62K2DjQLRxDNRi0z2IRWnNh&index=3)
        - [ ] [Privilege Separation](https://www.youtube.com/watch?v=6SIJmoE9L9g&index=4&list=PLUl4u3cNGP62K2DjQLRxDNRi0z2IRWnNh)
        - [ ] [Capabilities](https://www.youtube.com/watch?v=8VqTSY-11F4&index=5&list=PLUl4u3cNGP62K2DjQLRxDNRi0z2IRWnNh)
        - [ ] [Sandboxing Native Code](https://www.youtube.com/watch?v=VEV74hwASeU&list=PLUl4u3cNGP62K2DjQLRxDNRi0z2IRWnNh&index=6)
        - [ ] [Web Security Model](https://www.youtube.com/watch?v=chkFBigodIw&index=7&list=PLUl4u3cNGP62K2DjQLRxDNRi0z2IRWnNh)
        - [ ] [Securing Web Applications](https://www.youtube.com/watch?v=EBQIGy1ROLY&index=8&list=PLUl4u3cNGP62K2DjQLRxDNRi0z2IRWnNh)
        - [ ] [Symbolic Execution](https://www.youtube.com/watch?v=yRVZPvHYHzw&index=9&list=PLUl4u3cNGP62K2DjQLRxDNRi0z2IRWnNh)
        - [ ] [Network Security](https://www.youtube.com/watch?v=SIEVvk3NVuk&index=11&list=PLUl4u3cNGP62K2DjQLRxDNRi0z2IRWnNh)
        - [ ] [Network Protocols](https://www.youtube.com/watch?v=QOtA76ga_fY&index=12&list=PLUl4u3cNGP62K2DjQLRxDNRi0z2IRWnNh)
        - [ ] [Side-Channel Attacks](https://www.youtube.com/watch?v=PuVMkSEcPiI&index=15&list=PLUl4u3cNGP62K2DjQLRxDNRi0z2IRWnNh)

- ### Garbage collection
    - [ ] [Garbage collection (Java); Augmenting data str (video)](https://www.youtube.com/watch?v=StdfeXaKGEc&list=PL-XXv-cvA_iAlnI-BQr9hjqADPBtujFJd&index=25)
    - [ ] [Compilers (video)](https://www.youtube.com/playlist?list=PLO9y7hOkmmSGTy5z6HZ-W4k2y8WXF7Bff)
    - [ ] [GC in Python (video)](https://www.youtube.com/watch?v=iHVs_HkjdmI)
    - [ ] [Deep Dive Java: Garbage Collection is Good!](https://www.infoq.com/presentations/garbage-collection-benefits)
    - [ ] [Deep Dive Python: Garbage Collection in CPython (video)](https://www.youtube.com/watch?v=P-8Z0-MhdQs&list=PLdzf4Clw0VbOEWOS_sLhT_9zaiQDrS5AR&index=3)

- ### Parallel Programming
    - [ ] [Coursera (Scala)](https://www.coursera.org/learn/parprog1/home/week/1)
    - [ ] [Efficient Python for High Performance Parallel Computing (video)](https://www.youtube.com/watch?v=uY85GkaYzBk)

- ### Design patterns
    - [ ] [Quick UML review (video)](https://www.youtube.com/watch?v=3cmzqZzwNDM&list=PLGLfVvz_LVvQ5G-LdJ8RLqe-ndo7QITYc&index=3)
    - [ ] Learn these patterns:
        - [ ] strategy
        - [ ] singleton
        - [ ] adapter
        - [ ] prototype
        - [ ] decorator
        - [ ] visitor
        - [ ] factory, abstract factory
        - [ ] facade
        - [ ] observer
        - [ ] proxy
        - [ ] delegate
        - [ ] command
        - [ ] state
        - [ ] memento
        - [ ] iterator
        - [ ] composite
        - [ ] flyweight
    - [ ] [Chapter 6 (Part 1) - Patterns (video)](https://youtu.be/LAP2A80Ajrg?list=PLJ9pm_Rc9HesnkwKlal_buSIHA-jTZMpO&t=3344)
    - [ ] [Chapter 6 (Part 2) - Abstraction-Occurrence, General Hierarchy, Player-Role, Singleton, Observer, Delegation (video)](https://www.youtube.com/watch?v=U8-PGsjvZc4&index=12&list=PLJ9pm_Rc9HesnkwKlal_buSIHA-jTZMpO)
    - [ ] [Chapter 6 (Part 3) - Adapter, Facade, Immutable, Read-Only Interface, Proxy (video)](https://www.youtube.com/watch?v=7sduBHuex4c&index=13&list=PLJ9pm_Rc9HesnkwKlal_buSIHA-jTZMpO)
    - [ ] [Series of videos (27 videos)](https://www.youtube.com/playlist?list=PLF206E906175C7E07)
    - [ ] [Head First Design Patterns](https://www.amazon.com/Head-First-Design-Patterns-Freeman/dp/0596007124)
        - I know the canonical book is "Design Patterns: Elements of Reusable Object-Oriented Software", but Head First is great for beginners to OO.
    - [ ] [Handy reference: 101 Design Patterns & Tips for Developers](https://sourcemaking.com/design-patterns-and-tips)

- ### Messaging, Serialization, and Queueing Systems
    - [ ] [Thrift](https://thrift.apache.org/)
        - [Tutorial](http://thrift-tutorial.readthedocs.io/en/latest/intro.html)
    - [ ] [Protocol Buffers](https://developers.google.com/protocol-buffers/)
        - [Tutorials](https://developers.google.com/protocol-buffers/docs/tutorials)
    - [ ] [gRPC](http://www.grpc.io/)
        - [gRPC 101 for Java Developers (video)](https://www.youtube.com/watch?v=5tmPvSe7xXQ&list=PLcTqM9n_dieN0k1nSeN36Z_ppKnvMJoly&index=1)
    - [ ] [Redis](http://redis.io/)
        - [Tutorial](http://try.redis.io/)
    - [ ] [Amazon SQS (queue)](https://aws.amazon.com/sqs/)
    - [ ] [Amazon SNS (pub-sub)](https://aws.amazon.com/sns/)
    - [ ] [RabbitMQ](https://www.rabbitmq.com/)
        - [Get Startet](https://www.rabbitmq.com/getstarted.html)
    - [ ] [Celery](http://www.celeryproject.org/)
        - [First Steps With Celery](http://docs.celeryproject.org/en/latest/getting-started/first-steps-with-celery.html)
    - [ ] [ZeroMQ](http://zeromq.org/)
        - [Intro - Read The Manual](http://zeromq.org/intro:read-the-manual)
    - [ ] [ActiveMQ](http://activemq.apache.org/)
    - [ ] [Kafka](http://kafka.apache.org/documentation.html#introduction)
    - [ ] [MessagePack](http://msgpack.org/index.html)
    - [ ] [Avro](https://avro.apache.org/)

- ### Fast Fourier Transform
    - [ ] [What is a Fourier transform? What is it used for?](http://www.askamathematician.com/2012/09/q-what-is-a-fourier-transform-what-is-it-used-for/)
    - [ ] [What is the Fourier Transform? (video)](https://www.youtube.com/watch?v=Xxut2PN-V8Q)
    - [ ] [Divide & Conquer: FFT (video)](https://www.youtube.com/watch?v=iTMn0Kt18tg&list=PLUl4u3cNGP6317WaSNfmCvGym2ucw3oGp&index=4)
    - [ ] [Understanding The FFT](http://jakevdp.github.io/blog/2013/08/28/understanding-the-fft/)

- ### Bloom Filter
    - Given a Bloom filter with m bits and k hashing functions, both insertion and membership testing are O(k)
    - [Bloom Filters](https://www.youtube.com/watch?v=-SuTGoFYjZs)
    - [Bloom Filters | Mining of Massive Datasets | Stanford University](https://www.youtube.com/watch?v=qBTdukbzc78)
    - [Tutorial](http://billmill.org/bloomfilter-tutorial/)
    - [How To Write A Bloom Filter App](http://blog.michaelschmatz.com/2016/04/11/how-to-write-a-bloom-filter-cpp/)

- ### van Emde Boas Trees
    - [ ] [Divide & Conquer: van Emde Boas Trees (video)](https://www.youtube.com/watch?v=hmReJCupbNU&list=PLUl4u3cNGP6317WaSNfmCvGym2ucw3oGp&index=6)
    - [ ] [MIT Lecture Notes](https://ocw.mit.edu/courses/electrical-engineering-and-computer-science/6-046j-design-and-analysis-of-algorithms-spring-2012/lecture-notes/MIT6_046JS12_lec15.pdf)

- ### Augmented Data Structures
    - [ ] [CS 61B Lecture 39: Augmenting Data Structures](https://youtu.be/zksIj9O8_jc?list=PL4BBB74C7D2A1049C&t=950)

- ### Skip lists
    - "These are somewhat of a cult data structure" - Skiena
    - [ ] [Randomization: Skip Lists (video)](https://www.youtube.com/watch?v=2g9OSRKJuzM&index=10&list=PLUl4u3cNGP6317WaSNfmCvGym2ucw3oGp)
    - [ ] [For animations and a little more detail](https://en.wikipedia.org/wiki/Skip_list)

- ### Network Flows
    - [ ] [Ford-Fulkerson in 5 minutes (video)](https://www.youtube.com/watch?v=v1VgJmkEJW0)
    - [ ] [Ford-Fulkerson Algorithm (video)](https://www.youtube.com/watch?v=v1VgJmkEJW0)
    - [ ] [Network Flows (video)](https://www.youtube.com/watch?v=2vhN4Ice5jI)

- ### Disjoint Sets & Union Find
    - [ ] [Disjoint Set](https://en.wikipedia.org/wiki/Disjoint-set_data_structure)
    - [ ] [UCB 61B - Disjoint Sets; Sorting & selection (video)](https://www.youtube.com/watch?v=MAEGXTwmUsI&list=PL-XXv-cvA_iAlnI-BQr9hjqADPBtujFJd&index=21)
    - [ ] Coursera (not needed since the above video explains it great):
        - [ ] [Overview](https://www.coursera.org/learn/data-structures/lecture/JssSY/overview)
        - [ ] [Naive Implementation](https://www.coursera.org/learn/data-structures/lecture/EM5D0/naive-implementations)
        - [ ] [Trees](https://www.coursera.org/learn/data-structures/lecture/Mxu0w/trees)
        - [ ] [Union By Rank](https://www.coursera.org/learn/data-structures/lecture/qb4c2/union-by-rank)
        - [ ] [Path Compression](https://www.coursera.org/learn/data-structures/lecture/Q9CVI/path-compression)
        - [ ] [Analysis Options](https://www.coursera.org/learn/data-structures/lecture/GQQLN/analysis-optional)

- ### Math for Fast Processing
    - [ ] [Integer Arithmetic, Karatsuba Multiplication (video)](https://www.youtube.com/watch?v=eCaXlAaN2uE&index=11&list=PLUl4u3cNGP61Oq3tWYp6V_F-5jb5L2iHb)
    - [ ] [The Chinese Remainder Theorem (used in cryptography) (video)](https://www.youtube.com/watch?v=ru7mWZJlRQg)

- ### Treap
    - Combination of a binary search tree and a heap
    - [ ] [Treap](https://en.wikipedia.org/wiki/Treap)
    - [ ] [Data Structures: Treaps explained (video)](https://www.youtube.com/watch?v=6podLUYinH8)
    - [ ] [Applications in set operations](https://www.cs.cmu.edu/~scandal/papers/treaps-spaa98.pdf)

- ### Linear Programming (videos)
    - [ ] [Linear Programming](https://www.youtube.com/watch?v=M4K6HYLHREQ)
    - [ ] [Finding minimum cost](https://www.youtube.com/watch?v=2ACJ9ewUC6U)
    - [ ] [Finding maximum value](https://www.youtube.com/watch?v=8AA_81xI3ik)

- ### Geometry, Convex hull (videos)
    - [ ] [Graph Alg. IV: Intro to geometric algorithms - Lecture 9](https://youtu.be/XIAQRlNkJAw?list=PLFDnELG9dpVxQCxuD-9BSy2E7BWY3t5Sm&t=3164)
    - [ ] [Geometric Algorithms: Graham & Jarvis - Lecture 10](https://www.youtube.com/watch?v=J5aJEcOr6Eo&index=10&list=PLFDnELG9dpVxQCxuD-9BSy2E7BWY3t5Sm)
    - [ ] [Divide & Conquer: Convex Hull, Median Finding](https://www.youtube.com/watch?v=EzeYI7p9MjU&list=PLUl4u3cNGP6317WaSNfmCvGym2ucw3oGp&index=2)

- ### Discrete math
    - see videos below

- ### Machine Learning
    - [ ] Why ML?
        - [ ] [How Google Is Remaking Itself As A Machine Learning First Company](https://backchannel.com/how-google-is-remaking-itself-as-a-machine-learning-first-company-ada63defcb70)
        - [ ] [Large-Scale Deep Learning for Intelligent Computer Systems (video)](https://www.youtube.com/watch?v=QSaZGT4-6EY)
        - [ ] [Deep Learning and Understandability versus Software Engineering and Verification by Peter Norvig](https://www.youtube.com/watch?v=X769cyzBNVw)
    - [ ] [Google's Cloud Machine learning tools (video)](https://www.youtube.com/watch?v=Ja2hxBAwG_0)
    - [ ] [Google Developers' Machine Learning Recipes (Scikit Learn & Tensorflow) (video)](https://www.youtube.com/playlist?list=PLOU2XLYxmsIIuiBfYad6rFYQU_jL2ryal)
    - [ ] [Tensorflow (video)](https://www.youtube.com/watch?v=oZikw5k_2FM)
    - [ ] [Tensorflow Tutorials](https://www.tensorflow.org/versions/r0.11/tutorials/index.html)
    - [ ] [Practical Guide to implementing Neural Networks in Python](using Theano)])http://www.analyticsvidhya.com/blog/2016/04/neural-networks-python-theano/)
    - Courses:
        - [ ] [Great starter course: Machine Learning](https://www.coursera.org/learn/machine-learning)
              - [videos only](https://www.youtube.com/playlist?list=PLZ9qNFMHZ-A4rycgrgOYma6zxF4BZGGPW)
              - see videos 12-18 for a review of linear algebra (14 and 15 are duplicates)
        - [ ] [Neural Networks for Machine Learning](https://www.coursera.org/learn/neural-networks)
        - [ ] [Google's Deep Learning Nanodegree](https://www.udacity.com/course/deep-learning--ud730)
        - [ ] [Google/Kaggle Machine Learning Engineer Nanodegree](https://www.udacity.com/course/machine-learning-engineer-nanodegree-by-google--nd009)
        - [ ] [Self-Driving Car Engineer Nanodegree](https://www.udacity.com/drive)
        - [ ] [Metis Online Course ($99 for 2 months)](http://www.thisismetis.com/explore-data-science)
    - Resources:
        - Great book: Data Science from Scratch: First Principles with Python: https://www.amazon.com/Data-Science-Scratch-Principles-Python/dp/149190142X
        - Data School: http://www.dataschool.io/

- ### Go
    - [ ] Videos:
        - [ ] [Why Learn Go?](https://www.youtube.com/watch?v=FTl0tl9BGdc)
        - [ ] [Go Programming](https://www.youtube.com/watch?v=CF9S4QZuV30)
        - [ ] [A Tour of Go](https://www.youtube.com/watch?v=ytEkHepK08c)
    - [ ] Books:
        - [ ] [An Introduction to Programming in Go (read free online)](https://www.golang-book.com/books/intro)
        - [ ] [The Go Programming Language (Donovan & Kernighan)](https://www.amazon.com/Programming-Language-Addison-Wesley-Professional-Computing/dp/0134190440)
    - [ ] [Bootcamp](https://www.golang-book.com/guides/bootcamp)

--

## Additional Detail on Some Subjects

    I added these to reinforce some ideas already presented above, but didn't want to include them
    above because it's just too much. It's easy to overdo it on a subject.
    You want to get hired in this century, right?

- [ ] **More 动态规划** (videos)
    - [ ] [6.006: 动态规划 I: Fibonacci, Shortest Paths](https://www.youtube.com/watch?v=OQ5jsbhAv_M&list=PLUl4u3cNGP61Oq3tWYp6V_F-5jb5L2iHb&index=19)
    - [ ] [6.006: 动态规划 II: Text Justification, Blackjack](https://www.youtube.com/watch?v=ENyox7kNKeY&list=PLUl4u3cNGP61Oq3tWYp6V_F-5jb5L2iHb&index=20)
    - [ ] [6.006: DP III: Parenthesization, Edit Distance, Knapsack](https://www.youtube.com/watch?v=ocZMDMZwhCY&list=PLUl4u3cNGP61Oq3tWYp6V_F-5jb5L2iHb&index=21)
    - [ ] [6.006: DP IV: Guitar Fingering, Tetris, Super Mario Bros.](https://www.youtube.com/watch?v=tp4_UXaVyx8&index=22&list=PLUl4u3cNGP61Oq3tWYp6V_F-5jb5L2iHb)
    - [ ] [6.046: 动态规划 & Advanced DP](https://www.youtube.com/watch?v=Tw1k46ywN6E&index=14&list=PLUl4u3cNGP6317WaSNfmCvGym2ucw3oGp)
    - [ ] [6.046: 动态规划: All-Pairs Shortest Paths](https://www.youtube.com/watch?v=NzgFUwOaoIw&list=PLUl4u3cNGP6317WaSNfmCvGym2ucw3oGp&index=15)
    - [ ] [6.046: 动态规划 (student recitation)](https://www.youtube.com/watch?v=krZI60lKPek&list=PLUl4u3cNGP6317WaSNfmCvGym2ucw3oGp&index=12)

- [ ] **Advanced Graph Processing** (videos)
    - [ ] [Synchronous Distributed Algorithms: Symmetry-Breaking. Shortest-Paths Spanning Trees](https://www.youtube.com/watch?v=mUBmcbbJNf4&list=PLUl4u3cNGP6317WaSNfmCvGym2ucw3oGp&index=27)
    - [ ] [Asynchronous Distributed Algorithms: Shortest-Paths Spanning Trees](https://www.youtube.com/watch?v=kQ-UQAzcnzA&list=PLUl4u3cNGP6317WaSNfmCvGym2ucw3oGp&index=28)

- [ ] MIT **Probability** (mathy, and go slowly, which is good for mathy things) (videos):
    - [ ] [MIT 6.042J - Probability Introduction](https://www.youtube.com/watch?v=SmFwFdESMHI&index=18&list=PLB7540DEDD482705B)
    - [ ] [MIT 6.042J - Conditional Probability](https://www.youtube.com/watch?v=E6FbvM-FGZ8&index=19&list=PLB7540DEDD482705B)
    - [ ] [MIT 6.042J - Independence](https://www.youtube.com/watch?v=l1BCv3qqW4A&index=20&list=PLB7540DEDD482705B)
    - [ ] [MIT 6.042J - Random Variables](https://www.youtube.com/watch?v=MOfhhFaQdjw&list=PLB7540DEDD482705B&index=21)
    - [ ] [MIT 6.042J - Expectation I](https://www.youtube.com/watch?v=gGlMSe7uEkA&index=22&list=PLB7540DEDD482705B)
    - [ ] [MIT 6.042J - Expectation II](https://www.youtube.com/watch?v=oI9fMUqgfxY&index=23&list=PLB7540DEDD482705B)
    - [ ] [MIT 6.042J - Large Deviations](https://www.youtube.com/watch?v=q4mwO2qS2z4&index=24&list=PLB7540DEDD482705B)
    - [ ] [MIT 6.042J - Random Walks](https://www.youtube.com/watch?v=56iFMY8QW2k&list=PLB7540DEDD482705B&index=25)

- [ ] [Simonson: Approximation Algorithms (video)](https://www.youtube.com/watch?v=oDniZCmNmNw&list=PLFDnELG9dpVxQCxuD-9BSy2E7BWY3t5Sm&index=19)

## 视频系列

 坐下来享受一下吧。"netflix and skill" :P

- [ ] [个人的动态规划问题列表 (都是短视频哟)](https://www.youtube.com/playlist?list=PLrmLmBdmIlpsHaNTPP_jHHDx_os9ItYXr)

- [ ] [x86 架构，汇编，应用程序 (11 个视频)](https://www.youtube.com/playlist?list=PL038BE01D3BAEFDB0)

<<<<<<< HEAD
- [ ] [List of individual 动态规划 problems (each is short)](https://www.youtube.com/playlist?list=PLrmLmBdmIlpsHaNTPP_jHHDx_os9ItYXr)
=======
- [ ] [MIT 18.06 线性代数，2005 年春季 (35 个视频)](https://www.youtube.com/playlist?list=PLE7DDD91010BC51F8)
>>>>>>> 39ca9dc1

- [ ] [绝妙的 MIT 微积分：单变量微积分](https://www.youtube.com/playlist?list=PL3B08AE665AB9002A)

- [ ] [计算机科学 70, 001 - 2015 年春季 - 离散数学和概率理论](https://www.youtube.com/playlist?list=PL-XXv-cvA_iD8wQm8U0gG_Z1uHjImKXFy)

- [ ] [离散数学 (19 个视频)](https://www.youtube.com/playlist?list=PL3o9D4Dl2FJ9q0_gtFXPh_H4POI5dK0yG)

- [ ] CSE373 - 算法分析 (25 个视频)
    - [Skiena 的算法设计手册讲座](https://www.youtube.com/watch?v=ZFjhkohHdAA&list=PLOtl7M3yp-DV69F32zdK7YJcNXpTunF2b&index=1)

- [ ] [UC Berkeley 61B (2014 年春季): 数据结构 (25 个视频)](https://www.youtube.com/watch?v=mFPmKGIrQs4&list=PL-XXv-cvA_iAlnI-BQr9hjqADPBtujFJd)

- [ ] [UC Berkeley 61B (2006 年秋季): 数据结构 (39 个视频)]( https://www.youtube.com/playlist?list=PL4BBB74C7D2A1049C)

- [ ] [UC Berkeley 61C: 计算机结构 (26 个视频)](https://www.youtube.com/watch?v=gJJeUFyuvvg&list=PL-XXv-cvA_iCl2-D-FS5mk0jFF6cYSJs_)

- [ ] [OOSE: 使用 UML 和 Java 进行软件开发 (21 个视频)](https://www.youtube.com/playlist?list=PLJ9pm_Rc9HesnkwKlal_buSIHA-jTZMpO)

- [ ] [UC Berkeley CS 152: 计算机结构和工程 (20 个视频)](https://www.youtube.com/watch?v=UH0QYvtP7Rk&index=20&list=PLkFD6_40KJIwEiwQx1dACXwh-2Fuo32qr)

- [ ] [MIT 6.004: 计算结构 (49 视频)](https://www.youtube.com/playlist?list=PLrRW1w6CGAcXbMtDFj205vALOGmiRc82-)

- [ ] [卡內基梅隆大学 - 计算机架构讲座 (39 个视频)](https://www.youtube.com/playlist?list=PL5PHm2jkkXmi5CxxI7b3JCL1TWybTDtKq)

- [ ] [MIT 6.006: 算法介绍 (47 个视频)](https://www.youtube.com/watch?v=HtSuA80QTyo&list=PLUl4u3cNGP61Oq3tWYp6V_F-5jb5L2iHb&nohtml5=False)

- [ ] [MIT 6.033: 计算机系统工程 (22 个视频)](https://www.youtube.com/watch?v=zm2VP0kHl1M&list=PL6535748F59DCA484)

- [ ] [MIT 6.034 人工智能, 2010 年秋季 (30 个视频)](https://www.youtube.com/playlist?list=PLUl4u3cNGP63gFHB6xb-kVBiQHYe_4hSi)

- [ ] [MIT 6.042J: 计算机科学数学, 2010 年秋季 (25 个视频)](https://www.youtube.com/watch?v=L3LMbpZIKhQ&list=PLB7540DEDD482705B)

- [ ] [MIT 6.046: 算法设计与分析 (34 个视频)](https://www.youtube.com/watch?v=2P-yW7LQr08&list=PLUl4u3cNGP6317WaSNfmCvGym2ucw3oGp)

- [ ] [MIT 6.050J: 信息和熵, 2008 年春季 (19 个视频)](https://www.youtube.com/watch?v=phxsQrZQupo&list=PL_2Bwul6T-A7OldmhGODImZL8KEVE38X7)

- [ ] [MIT 6.851: 高等数据结构 (22 个视频)](https://www.youtube.com/watch?v=T0yzrZL1py0&list=PLUl4u3cNGP61hsJNdULdudlRL493b-XZf&index=1)

- [ ] [MIT 6.854: 高等算法, 2016 年春季 (24 个视频)](https://www.youtube.com/playlist?list=PL6ogFv-ieghdoGKGg2Bik3Gl1glBTEu8c)

- [ ] [MIT 6.858计算机系统安全, 2014 年秋季](https://www.youtube.com/watch?v=GqmQg-cszw4&index=1&list=PLUl4u3cNGP62K2DjQLRxDNRi0z2IRWnNh)

- [ ] 斯坦福: 编程范例 (17 个视频)
    - [C 和 C++ 课程](https://www.youtube.com/watch?v=jTSvthW34GU&list=PLC0B8B318B7394B6F&nohtml5=False)

- [ ] [密码学导论](https://www.youtube.com/watch?v=2aHkqB2-46k&feature=youtu.be)
    - [本系列更多内容 (不分先后顺序)](https://www.youtube.com/channel/UC1usFRN4LCMcfIV7UjHNuQg)

- [ ] [大数据 - 斯坦福大学 (94 个视频)](https://www.youtube.com/playlist?list=PLLssT5z_DsK9JDLcT8T62VtzwyW9LNepV)

## 计算机科学课程

- [ 在线 CS 课程目录 ](https://github.com/open-source-society/computer-science)
- [CS 课程目录 (一些是在线讲座)](https://github.com/prakhar1989/awesome-courses)<|MERGE_RESOLUTION|>--- conflicted
+++ resolved
@@ -703,7 +703,6 @@
     - [ ] [CS 61B Lecture 32: Sorting III (video)](https://www.youtube.com/watch?v=Y6LOLpxg6Dc&index=32&list=PL4BBB74C7D2A1049C)
     - [ ] [CS 61B Lecture 33: Sorting V (video)](https://www.youtube.com/watch?v=qNMQ4ly43p4&index=33&list=PL4BBB74C7D2A1049C)
 
-<<<<<<< HEAD
 - [ ] - 归并排序:
     - [ ] [使用外部数组](http://www.cs.yale.edu/homes/aspnes/classes/223/examples/sorting/mergesort.c)
     - [ ] [对原数组直接排序](https://github.com/jwasham/practice-cpp/blob/master/merge_sort/merge_sort.cc)
@@ -843,145 +842,6 @@
         而且能在面试官试图忽悠你的时候识别出他们。
     - 知道 NP 完全是什么意思.
     - [ ] [计算复杂度 (video)](https://www.youtube.com/watch?v=moPtwq_cVH8&list=PLUl4u3cNGP61Oq3tWYp6V_F-5jb5L2iHb&index=23)
-=======
-- [ ] - Merge sort code:
-    - [ ] [Using output array](http://www.cs.yale.edu/homes/aspnes/classes/223/examples/sorting/mergesort.c)
-    - [ ] [In-place](https://github.com/jwasham/practice-cpp/blob/master/merge_sort/merge_sort.cc)
-- [ ] - Quick sort code:
-    - [ ] [Implementation](http://www.cs.yale.edu/homes/aspnes/classes/223/examples/randomization/quick.c)
-    - [ ] [Implementation](https://github.com/jwasham/practice-c/blob/master/quick_sort/quick_sort.c)
-
-- [ ] Implement:
-    - [ ] Mergesort: O(n log n) average and worst case
-    - [ ] Quicksort O(n log n) average case
-    - Selection sort and insertion sort are both O(n^2) average and worst case
-    - For heapsort, see Heap data structure above.
-
-- [ ] For curiosity - not required:
-    - [ ] [Radix Sort](http://www.cs.yale.edu/homes/aspnes/classes/223/notes.html#radixSort)
-    - [ ] [Radix Sort (video)](https://www.youtube.com/watch?v=xhr26ia4k38)
-    - [ ] [Radix Sort, Counting Sort (linear time given constraints) (video)](https://www.youtube.com/watch?v=Nz1KZXbghj8&index=7&list=PLUl4u3cNGP61Oq3tWYp6V_F-5jb5L2iHb)
-    - [ ] [Randomization: Matrix Multiply, Quicksort, Freivalds' algorithm (video)](https://www.youtube.com/watch?v=cNB2lADK3_s&index=8&list=PLUl4u3cNGP6317WaSNfmCvGym2ucw3oGp)
-    - [ ] [Sorting in Linear Time (video)](https://www.youtube.com/watch?v=pOKy3RZbSws&list=PLUl4u3cNGP61hsJNdULdudlRL493b-XZf&index=14)
-
-## Graphs
-
-Graphs can be used to represent many problems in computer science, so this section is long, like trees and sorting were.
-
-- Notes from Yegge:
-    - There are three basic ways to represent a graph in memory:
-        - objects and pointers
-        - matrix
-        - adjacency list
-    - Familiarize yourself with each representation and its pros & cons
-    - BFS and DFS - know their computational complexity, their tradeoffs, and how to implement them in real code
-    - When asked a question, look for a graph-based solution first, then move on if none.
-
-- [ ] Skiena Lectures - great intro:
-    - [ ] [CSE373 2012 - Lecture 11 - Graph Data Structures (video)](https://www.youtube.com/watch?v=OiXxhDrFruw&list=PLOtl7M3yp-DV69F32zdK7YJcNXpTunF2b&index=11)
-    - [ ] [CSE373 2012 - Lecture 12 - Breadth-First Search (video)](https://www.youtube.com/watch?v=g5vF8jscteo&list=PLOtl7M3yp-DV69F32zdK7YJcNXpTunF2b&index=12)
-    - [ ] [CSE373 2012 - Lecture 13 - Graph Algorithms (video)](https://www.youtube.com/watch?v=S23W6eTcqdY&list=PLOtl7M3yp-DV69F32zdK7YJcNXpTunF2b&index=13)
-    - [ ] [CSE373 2012 - Lecture 14 - Graph Algorithms (con't) (video)](https://www.youtube.com/watch?v=WitPBKGV0HY&index=14&list=PLOtl7M3yp-DV69F32zdK7YJcNXpTunF2b)
-    - [ ] [CSE373 2012 - Lecture 15 - Graph Algorithms (con't 2) (video)](https://www.youtube.com/watch?v=ia1L30l7OIg&index=15&list=PLOtl7M3yp-DV69F32zdK7YJcNXpTunF2b)
-    - [ ] [CSE373 2012 - Lecture 16 - Graph Algorithms (con't 3) (video)](https://www.youtube.com/watch?v=jgDOQq6iWy8&index=16&list=PLOtl7M3yp-DV69F32zdK7YJcNXpTunF2b)
-
-- [ ] Graphs (review and more):
-
-    - [ ] [6.006 Single-Source Shortest Paths Problem (video)](https://www.youtube.com/watch?v=Aa2sqUhIn-E&index=15&list=PLUl4u3cNGP61Oq3tWYp6V_F-5jb5L2iHb)
-    - [ ] [6.006 Dijkstra (video)](https://www.youtube.com/watch?v=2E7MmKv0Y24&index=16&list=PLUl4u3cNGP61Oq3tWYp6V_F-5jb5L2iHb)
-    - [ ] [6.006 Bellman-Ford (video)](https://www.youtube.com/watch?v=ozsuci5pIso&list=PLUl4u3cNGP61Oq3tWYp6V_F-5jb5L2iHb&index=17)
-    - [ ] [6.006 Speeding Up Dijkstra (video)](https://www.youtube.com/watch?v=CHvQ3q_gJ7E&list=PLUl4u3cNGP61Oq3tWYp6V_F-5jb5L2iHb&index=18)
-    - [ ] [Aduni: Graph Algorithms I - Topological Sorting, Minimum Spanning Trees, Prim's Algorithm -  Lecture 6 (video)]( https://www.youtube.com/watch?v=i_AQT_XfvD8&index=6&list=PLFDnELG9dpVxQCxuD-9BSy2E7BWY3t5Sm)
-    - [ ] [Aduni: Graph Algorithms II - DFS, BFS, Kruskal's Algorithm, Union Find Data Structure - Lecture 7 (video)]( https://www.youtube.com/watch?v=ufj5_bppBsA&list=PLFDnELG9dpVxQCxuD-9BSy2E7BWY3t5Sm&index=7)
-    - [ ] [Aduni: Graph Algorithms III: Shortest Path - Lecture 8 (video)](https://www.youtube.com/watch?v=DiedsPsMKXc&list=PLFDnELG9dpVxQCxuD-9BSy2E7BWY3t5Sm&index=8)
-    - [ ] [Aduni: Graph Alg. IV: Intro to geometric algorithms - Lecture 9 (video)](https://www.youtube.com/watch?v=XIAQRlNkJAw&list=PLFDnELG9dpVxQCxuD-9BSy2E7BWY3t5Sm&index=9)
-    - [ ] [CS 61B 2014 (starting at 58:09) (video)](https://youtu.be/dgjX4HdMI-Q?list=PL-XXv-cvA_iAlnI-BQr9hjqADPBtujFJd&t=3489)
-    - [ ] [CS 61B 2014: Weighted graphs (video)](https://www.youtube.com/watch?v=aJjlQCFwylA&list=PL-XXv-cvA_iAlnI-BQr9hjqADPBtujFJd&index=19)
-    - [ ] [Greedy Algorithms: Minimum Spanning Tree (video)](https://www.youtube.com/watch?v=tKwnms5iRBU&index=16&list=PLUl4u3cNGP6317WaSNfmCvGym2ucw3oGp)
-    - [ ] [Strongly Connected Components Kosaraju's Algorithm Graph Algorithm (video)](https://www.youtube.com/watch?v=RpgcYiky7uw)
-
-- Full Coursera Course:
-    - [ ] [Algorithms on Graphs (video)](https://www.coursera.org/learn/algorithms-on-graphs/home/welcome)
-
-- Yegge: If you get a chance, try to study up on fancier algorithms:
-    - [ ] Dijkstra's algorithm - see above - 6.006
-    - [ ] A*
-        - [ ] [A Search Algorithm](https://en.wikipedia.org/wiki/A*_search_algorithm)
-        - [ ] [A* Pathfinding Tutorial (video)](https://www.youtube.com/watch?v=KNXfSOx4eEE)
-        - [ ] [A* Pathfinding (E01: algorithm explanation) (video)](https://www.youtube.com/watch?v=-L-WgKMFuhE)
-
-- I'll implement:
-    - [ ] DFS with adjacency list (recursive)
-    - [ ] DFS with adjacency list (iterative with stack)
-    - [ ] DFS with adjacency matrix (recursive)
-    - [ ] DFS with adjacency matrix (iterative with stack)
-    - [ ] BFS with adjacency list
-    - [ ] BFS with adjacency matrix
-    - [ ] single-source shortest path (Dijkstra)
-    - [ ] minimum spanning tree
-    - DFS-based algorithms (see Aduni videos above):
-        - [ ] check for cycle (needed for topological sort, since we'll check for cycle before starting)
-        - [ ] topological sort
-        - [ ] count connected components in a graph
-        - [ ] list strongly connected components
-        - [ ] check for bipartite graph
-
-You'll get more graph practice in Skiena's book (see Books section below) and the interview books
-
-## Even More Knowledge
-
-- ### Recursion
-    - [ ] Stanford lectures on recursion & backtracking:
-        - [ ] [Lecture 8 | Programming Abstractions (video)](https://www.youtube.com/watch?v=gl3emqCuueQ&list=PLFE6E58F856038C69&index=8)
-        - [ ] [Lecture 9 | Programming Abstractions (video)](https://www.youtube.com/watch?v=uFJhEPrbycQ&list=PLFE6E58F856038C69&index=9)
-        - [ ] [Lecture 10 | Programming Abstractions (video)](https://www.youtube.com/watch?v=NdF1QDTRkck&index=10&list=PLFE6E58F856038C69)
-        - [ ] [Lecture 11 | Programming Abstractions (video)](https://www.youtube.com/watch?v=p-gpaIGRCQI&list=PLFE6E58F856038C69&index=11)
-    - when it is appropriate to use it
-    - how is tail recursion better than not?
-        - [ ] [What Is Tail Recursion Why Is It So Bad?](https://www.quora.com/What-is-tail-recursion-Why-is-it-so-bad)
-        - [ ] [Tail Recursion (video)](https://www.youtube.com/watch?v=L1jjXGfxozc)
-
-- ### Dynamic Programming
-    - This subject can be pretty difficult, as each DP soluble problem must be defined as a recursion relation, and coming up with it can be tricky.
-    - I suggest looking at many examples of DP problems until you have a solid understanding of the pattern involved.
-    - [ ] Videos:
-        - the Skiena videos can be hard to follow since he sometimes uses the whiteboard, which is too small to see
-        - [ ] [Skiena: CSE373 2012 - Lecture 19 - Introduction to Dynamic Programming (video)](https://youtu.be/Qc2ieXRgR0k?list=PLOtl7M3yp-DV69F32zdK7YJcNXpTunF2b&t=1718)
-        - [ ] [Skiena: CSE373 2012 - Lecture 20 - Edit Distance (video)](https://youtu.be/IsmMhMdyeGY?list=PLOtl7M3yp-DV69F32zdK7YJcNXpTunF2b&t=2749)
-        - [ ] [Skiena: CSE373 2012 - Lecture 21 - Dynamic Programming Examples (video)](https://youtu.be/o0V9eYF4UI8?list=PLOtl7M3yp-DV69F32zdK7YJcNXpTunF2b&t=406)
-        - [ ] [Skiena: CSE373 2012 - Lecture 22 - Applications of Dynamic Programming (video)](https://www.youtube.com/watch?v=dRbMC1Ltl3A&list=PLOtl7M3yp-DV69F32zdK7YJcNXpTunF2b&index=22)
-        - [ ] [Simonson: Dynamic Programming 0 (starts at 59:18) (video)](https://youtu.be/J5aJEcOr6Eo?list=PLFDnELG9dpVxQCxuD-9BSy2E7BWY3t5Sm&t=3558)
-        - [ ] [Simonson: Dynamic Programming I - Lecture 11 (video)](https://www.youtube.com/watch?v=0EzHjQ_SOeU&index=11&list=PLFDnELG9dpVxQCxuD-9BSy2E7BWY3t5Sm)
-        - [ ] [Simonson: Dynamic programming II - Lecture 12 (video)](https://www.youtube.com/watch?v=v1qiRwuJU7g&list=PLFDnELG9dpVxQCxuD-9BSy2E7BWY3t5Sm&index=12)
-        - [ ] List of individual DP problems (each is short):
-            [Dynamic Programming (video)](https://www.youtube.com/playlist?list=PLrmLmBdmIlpsHaNTPP_jHHDx_os9ItYXr)
-    - [ ] Yale Lecture notes:
-        - [ ] [Dynamic Programming](http://www.cs.yale.edu/homes/aspnes/classes/223/notes.html#dynamicProgramming)
-    - [ ] Coursera:
-        - [ ] [The RNA secondary structure problem (video)](https://www.coursera.org/learn/algorithmic-thinking-2/lecture/80RrW/the-rna-secondary-structure-problem)
-        - [ ] [A dynamic programming algorithm (video)](https://www.coursera.org/learn/algorithmic-thinking-2/lecture/PSonq/a-dynamic-programming-algorithm)
-        - [ ] [Illustrating the DP algorithm (video)](https://www.coursera.org/learn/algorithmic-thinking-2/lecture/oUEK2/illustrating-the-dp-algorithm)
-        - [ ] [Running time of the DP algorithm (video)](https://www.coursera.org/learn/algorithmic-thinking-2/lecture/nfK2r/running-time-of-the-dp-algorithm)
-        - [ ] [DP vs. recursive implementation (video)](https://www.coursera.org/learn/algorithmic-thinking-2/lecture/M999a/dp-vs-recursive-implementation)
-        - [ ] [Global pairwise sequence alignment (video)](https://www.coursera.org/learn/algorithmic-thinking-2/lecture/UZ7o6/global-pairwise-sequence-alignment)
-        - [ ] [Local pairwise sequence alignment (video)](https://www.coursera.org/learn/algorithmic-thinking-2/lecture/WnNau/local-pairwise-sequence-alignment)
-
-- ### Combinatorics (n choose k) & Probability
-    - [ ] [Math Skills: How to find Factorial, Permutation and Combination (Choose) (video)](https://www.youtube.com/watch?v=8RRo6Ti9d0U)
-    - [ ] [Make School: Probability (video)](https://www.youtube.com/watch?v=sZkAAk9Wwa4)
-    - [ ] [Make School: More Probability and Markov Chains (video)](https://www.youtube.com/watch?v=dNaJg-mLobQ)
-    - [ ] Khan Academy:
-        - Course layout:
-            - [ ] [Basic Theoretical Probability](https://www.khanacademy.org/math/probability/probability-and-combinatorics-topic)
-        - Just the videos - 41 (each are simple and each are short):
-            - [ ] [Probability Explained (video)](https://www.youtube.com/watch?v=uzkc-qNVoOk&list=PLC58778F28211FA19)
-
-- ### NP, NP-Complete and Approximation Algorithms
-    - Know about the most famous classes of NP-complete problems, such as traveling salesman and the knapsack problem,
-        and be able to recognize them when an interviewer asks you them in disguise.
-    - Know what NP-complete means.
-    - [ ] [Computational Complexity (video)](https://www.youtube.com/watch?v=moPtwq_cVH8&list=PLUl4u3cNGP61Oq3tWYp6V_F-5jb5L2iHb&index=23)
->>>>>>> 39ca9dc1
     - [ ] Simonson:
         - [ ] [贪心算法. II & 介绍 NP-完全性 (video)](https://youtu.be/qcGnJ47Smlo?list=PLFDnELG9dpVxQCxuD-9BSy2E7BWY3t5Sm&t=2939)
         - [ ] [NP-完全性 II & 归约 (video)](https://www.youtube.com/watch?v=e0tGC6ZQdQE&index=16&list=PLFDnELG9dpVxQCxuD-9BSy2E7BWY3t5Sm)
@@ -1003,8 +863,7 @@
         - [ ] [LRU 的魔力 (100 Days of Google Dev) (video)](https://www.youtube.com/watch?v=R5ON3iwx78M)
         - [ ] [实现 LRU (video)](https://www.youtube.com/watch?v=bq6N7Ym81iI)
         - [ ] [LeetCode - 146 LRU Cache (C++) (video)](https://www.youtube.com/watch?v=8-FZRAjR7qU)
-    - [ ] CPU cache:
-<<<<<<< HEAD
+    - [ ] CPU 缓存:
         - [ ] [MIT 6.004 L15: 存储体系 (video)](https://www.youtube.com/watch?v=vjYF_fAZI5E&list=PLrRW1w6CGAcXbMtDFj205vALOGmiRc82-&index=24)
         - [ ] [MIT 6.004 L16: 缓存的问题 (video)](https://www.youtube.com/watch?v=ajgC3-pyGlk&index=25&list=PLrRW1w6CGAcXbMtDFj205vALOGmiRc82-)
 
@@ -1110,114 +969,6 @@
         - [ ] [Jeff Dean - 在 Goolge 构建软件系统 (video)](https://www.youtube.com/watch?v=modXC5IWTJI)
         - [ ] [可伸缩系统架构设计介绍](http://lethain.com/introduction-to-architecting-systems-for-scale/)
         - [ ] [使用 App Engine 和云存储扩展面向全球用户的手机游戏架构实践(video)](https://www.youtube.com/watch?v=9nWyWwY2Onc)
-=======
-        - [ ] [MIT 6.004 L15: The Memory Hierarchy (video)](https://www.youtube.com/watch?v=vjYF_fAZI5E&list=PLrRW1w6CGAcXbMtDFj205vALOGmiRc82-&index=24)
-        - [ ] [MIT 6.004 L16: Cache Issues (video)](https://www.youtube.com/watch?v=ajgC3-pyGlk&index=25&list=PLrRW1w6CGAcXbMtDFj205vALOGmiRc82-)
-
-- ### Processes and Threads
-    - [ ] Computer Science 162 - Operating Systems (25 videos):
-        - for precesses and threads see videos 1-11
-        - [Operating Systems and System Programming (video)](https://www.youtube.com/playlist?list=PL-XXv-cvA_iBDyz-ba4yDskqMDY6A1w_c)
-    - [What Is The Difference Between A Process And A Thread?](https://www.quora.com/What-is-the-difference-between-a-process-and-a-thread)
-    - Covers:
-        - Processes, Threads, Concurrency issues
-            - difference between processes and threads
-            - processes
-            - threads
-            - locks
-            - mutexes
-            - semaphores
-            - monitors
-            - how they work
-            - deadlock
-            - livelock
-        - CPU activity, interrupts, context switching
-        - Modern concurrency constructs with multicore processors
-        - Process resource needs (memory: code, static storage, stack, heap, and also file descriptors, i/o)
-        - Thread resource needs (shares above (minus stack) with other threads in same process but each has its own pc, stack counter, registers and stack)
-        - Forking is really copy on write (read-only) until the new process writes to memory, then it does a full copy.
-        - Context switching
-            - How context switching is initiated by the operating system and underlying hardware
-    - [ ] [threads in C++ (series - 10 videos)](https://www.youtube.com/playlist?list=PL5jc9xFGsL8E12so1wlMS0r0hTQoJL74M)
-    - [ ] concurrency in Python (videos):
-        - [ ] [Short series on threads](https://www.youtube.com/playlist?list=PL1H1sBF1VAKVMONJWJkmUh6_p8g4F2oy1)
-        - [ ] [Python Threads](https://www.youtube.com/watch?v=Bs7vPNbB9JM)
-        - [ ] [Understanding the Python GIL (2010)](https://www.youtube.com/watch?v=Obt-vMVdM8s)
-            - [reference](http://www.dabeaz.com/GIL)
-        - [ ] [David Beazley - Python Concurrency From the Ground Up: LIVE! - PyCon 2015](https://www.youtube.com/watch?v=MCs5OvhV9S4)
-        - [ ] [Keynote David Beazley - Topics of Interest (Python Asyncio)](https://www.youtube.com/watch?v=ZzfHjytDceU)
-        - [ ] [Mutex in Python](https://www.youtube.com/watch?v=0zaPs8OtyKY)
-
-
-    Scalability and System Design are very large topics with many topics and resources, since there is a lot to consider
-    when designing a software/hardware system that can scale. Expect to spend quite a bit of time on this.
-
-- ### System Design, Scalability, Data Handling
-    - Considerations from Yegge:
-        - scalability
-            - Distill large data sets to single values
-            - Transform one data set to another
-            - Handling obscenely large amounts of data
-        - system design
-            - features sets
-            - interfaces
-            - class hierarchies
-            - designing a system under certain constraints
-            - simplicity and robustness
-            - tradeoffs
-            - performance analysis and optimization
-    - [ ] **START HERE**: [System Design from HiredInTech](http://www.hiredintech.com/system-design/)
-    - [ ] [How Do I Prepare To Answer Design Questions In A Technical Inverview?](https://www.quora.com/How-do-I-prepare-to-answer-design-questions-in-a-technical-interview?redirected_qid=1500023)
-    - [ ] [8 Things You Need to Know Before a System Design Interview](http://blog.gainlo.co/index.php/2015/10/22/8-things-you-need-to-know-before-system-design-interviews/)
-    - [ ] [Algorithm design](http://www.hiredintech.com/algorithm-design/)
-    - [ ] [Database Normalization - 1NF, 2NF, 3NF and 4NF (video)](https://www.youtube.com/watch?v=UrYLYV7WSHM)
-    - [ ] [System Design Interview](https://github.com/checkcheckzz/system-design-interview) - There are a lot of resources in this one. Look through the articles and examples. I put some of them below.
-    - [ ] [How to ace a systems design interview](http://www.palantir.com/2011/10/how-to-rock-a-systems-design-interview/)
-    - [ ] [Numbers Everyone Should Know](http://everythingisdata.wordpress.com/2009/10/17/numbers-everyone-should-know/)
-    - [ ] [How long does it take to make a context switch?](http://blog.tsunanet.net/2010/11/how-long-does-it-take-to-make-context.html)
-    - [ ] [Transactions Across Datacenters (video)](https://www.youtube.com/watch?v=srOgpXECblk)
-    - [ ] [A plain english introduction to CAP Theorem](http://ksat.me/a-plain-english-introduction-to-cap-theorem/)
-    - [ ] Paxos Consensus algorithm:
-        - [short video](https://www.youtube.com/watch?v=s8JqcZtvnsM)
-        - [extended video with use case and multi-paxos](https://www.youtube.com/watch?v=JEpsBg0AO6o)
-        - [paper](http://research.microsoft.com/en-us/um/people/lamport/pubs/paxos-simple.pdf)
-    - [ ] [Consistent Hashing](http://www.tom-e-white.com/2007/11/consistent-hashing.html)
-    - [ ] [NoSQL Patterns](http://horicky.blogspot.com/2009/11/nosql-patterns.html)
-    - [ ] [Optional: UML 2.0 Series (vido)](https://www.youtube.com/watch?v=OkC7HKtiZC0&list=PLGLfVvz_LVvQ5G-LdJ8RLqe-ndo7QITYc)
-    - [ ] OOSE: Software Dev Using UML and Java (21 videos):
-        - Can skip this if you have a great grasp of OO and OO design practices.
-        - [OOSE: Software Dev Using UML and Java](https://www.youtube.com/playlist?list=PLJ9pm_Rc9HesnkwKlal_buSIHA-jTZMpO)
-    - [ ] SOLID OOP Principles:
-        - [ ] [Bob Martin SOLID Principles of Object Oriented and Agile Design (video)](https://www.youtube.com/watch?v=TMuno5RZNeE)
-        - [ ] [SOLID Design Patterns in C# (video)](https://www.youtube.com/playlist?list=PL8m4NUhTQU48oiGCSgCP1FiJEcg_xJzyQ)
-        - [ ] [SOLID Principles (video)](https://www.youtube.com/playlist?list=PL4CE9F710017EA77A)
-        - [ ] S - [Single Responsibility Principle](http://www.oodesign.com/single-responsibility-principle.html) | [Single responsibility to each Object](http://www.javacodegeeks.com/2011/11/solid-single-responsibility-principle.html)
-            - [more flavor](https://docs.google.com/open?id=0ByOwmqah_nuGNHEtcU5OekdDMkk)
-        - [ ] O - [Open/Closed Principal](http://www.oodesign.com/open-close-principle.html)  | [On production level Objects are ready for extension for not for modification](https://en.wikipedia.org/wiki/Open/closed_principle)
-            - [more flavor](http://docs.google.com/a/cleancoder.com/viewer?a=v&pid=explorer&chrome=true&srcid=0BwhCYaYDn8EgN2M5MTkwM2EtNWFkZC00ZTI3LWFjZTUtNTFhZGZiYmUzODc1&hl=en)
-        - [ ] L - [Liskov Substitution Principal](http://www.oodesign.com/liskov-s-substitution-principle.html) | [Base Class and Derived class follow ‘IS A’ principal](http://stackoverflow.com/questions/56860/what-is-the-liskov-substitution-principle)
-            - [more flavor](http://docs.google.com/a/cleancoder.com/viewer?a=v&pid=explorer&chrome=true&srcid=0BwhCYaYDn8EgNzAzZjA5ZmItNjU3NS00MzQ5LTkwYjMtMDJhNDU5ZTM0MTlh&hl=en)
-        - [ ] I - [Interface segregation principle](http://www.oodesign.com/interface-segregation-principle.html) | clients should not be forced to implement interfaces they don't use
-            - [Interface Segregation Principle in 5 minutes (video)](https://www.youtube.com/watch?v=3CtAfl7aXAQ)
-            - [more flavor](http://docs.google.com/a/cleancoder.com/viewer?a=v&pid=explorer&chrome=true&srcid=0BwhCYaYDn8EgOTViYjJhYzMtMzYxMC00MzFjLWJjMzYtOGJiMDc5N2JkYmJi&hl=en)
-        - [ ] D -[Dependency Inversion principle](http://www.oodesign.com/dependency-inversion-principle.html) | Reduce the dependency In composition of objects.
-            - [Why Is The Dependency Inversion Principle And Why Is It Important](http://stackoverflow.com/questions/62539/what-is-the-dependency-inversion-principle-and-why-is-it-important)
-            - [more flavor](http://docs.google.com/a/cleancoder.com/viewer?a=v&pid=explorer&chrome=true&srcid=0BwhCYaYDn8EgMjdlMWIzNGUtZTQ0NC00ZjQ5LTkwYzQtZjRhMDRlNTQ3ZGMz&hl=en)
-    - [ ] Scalability:
-        - [ ] [Great overview (video)](https://www.youtube.com/watch?v=-W9F__D3oY4)
-        - [ ] Short series:
-            - [Clones](http://www.lecloud.net/post/7295452622/scalability-for-dummies-part-1-clones)
-            - [Database](http://www.lecloud.net/post/7994751381/scalability-for-dummies-part-2-database)
-            - [Cache](http://www.lecloud.net/post/9246290032/scalability-for-dummies-part-3-cache)
-            - [Asynchronism](http://www.lecloud.net/post/9699762917/scalability-for-dummies-part-4-asynchronism)
-        - [ ] [Scalable Web Architecture and Distributed Systems](http://www.aosabook.org/en/distsys.html)
-        - [ ] [Fallacies of Distributed Computing Explained](https://pages.cs.wisc.edu/~zuyu/files/fallacies.pdf)
-        - [ ] [Pragmatic Programming Techniques](http://horicky.blogspot.com/2010/10/scalable-system-design-patterns.html)
-            - [extra: Google Pregel Graph Processing](http://horicky.blogspot.com/2010/07/google-pregel-graph-processing.html)
-        - [ ] [Jeff Dean - Building Software Systems At Google and Lessons Learned (video)](https://www.youtube.com/watch?v=modXC5IWTJI)
-        - [ ] [Introduction to Architecting Systems for Scale](http://lethain.com/introduction-to-architecting-systems-for-scale/)
-        - [ ] [Scaling mobile games to a global audience using App Engine and Cloud Datastore (video)](https://www.youtube.com/watch?v=9nWyWwY2Onc)
->>>>>>> 39ca9dc1
         - [ ] [How Google Does Planet-Scale Engineering for Planet-Scale Infra (video)](https://www.youtube.com/watch?v=H4vMcD7zKM0)
         - [ ] [算法的重要性](https://www.topcoder.com/community/data-science/data-science-tutorials/the-importance-of-algorithms/)
         - [ ] [分片](http://highscalability.com/blog/2009/8/6/an-unorthodox-approach-to-database-design-the-coming-of-the.html)
@@ -1365,11 +1116,7 @@
 
 ---
 
-<<<<<<< HEAD
 ## 终面 
-=======
-## Final Review
->>>>>>> 39ca9dc1
 
     这一部分有一些短视频，你可以快速的观看和复习大多数重要概念。
     这对经常性的巩固很有帮助。
@@ -1383,13 +1130,8 @@
 
 #### 排序:
 
-<<<<<<< HEAD
 - [ ] 归并排序: https://www.youtube.com/watch?v=GCae1WNvnZM
    
-=======
-- [ ] Merge Sort: https://www.youtube.com/watch?v=GCae1WNvnZM
-
->>>>>>> 39ca9dc1
 
 ## 书籍
 
@@ -1416,11 +1158,7 @@
 - [ ] [Cracking the Coding Interview, 6th Edition](http://www.amazon.com/Cracking-Coding-Interview-6th-Programming/dp/0984782850/)
     - 如果你看到有人在看 "The Google Resume", 实际上它和 "Cracking the Coding Interview" 是同一个作者写的，而且后者是升级版。
 
-<<<<<<< HEAD
 ### 附加书单 
-=======
-### Additional books
->>>>>>> 39ca9dc1
 
 这些没有被 Google 推荐阅读，不过我因为需要这些背景知识所以也把它们列在了这里。
 
@@ -1438,12 +1176,7 @@
 ### 如果你有时间
 
 - [ ] [Introduction to Algorithms](https://www.amazon.com/Introduction-Algorithms-3rd-MIT-Press/dp/0262033844)
-<<<<<<< HEAD
     
-=======
-    - Half.com is a great resource for textbooks at good prices.
-
->>>>>>> 39ca9dc1
 - [ ] [Elements of Programming Interviews](https://www.amazon.com/Elements-Programming-Interviews-Insiders-Guide/dp/1479274836)
     - 如果你希望在面试里用 C++ 写代码，这本书的代码全都是 C++ 写的
     - 通常情况下能找到解决方案的好书.
@@ -1493,7 +1226,6 @@
 
 ## 当面试来临的时候
 
-<<<<<<< HEAD
     随着下面列举的问题思考下你可能会遇到的 20 个面试问题
     每个问题准备 2-3 种回答
     准备点故事，不要只是摆一些你完成的事情的数据，相信我，人人都喜欢听故事
@@ -1510,24 +1242,6 @@
 - 你在某份工作或某个项目中遇到过的最蛋疼的 Bug 是什么样的？
 - 你在某份工作或某个项目中学到了什么？
 - 你在某份工作或某个项目中哪些地方还可以做的更好？
-=======
-    Think of about 20 interview questions you'll get, along the lines of the items below.
-    Have 2-3 answers for each
-    Have a story, not just data, about something you accomplished
-
-- Why do you want this job?
-- What's a tough problem you've solved?
-- Biggest challenges faced?
-- Best/worst designs seen?
-- Ideas for improving an existing Google product.
-- How do you work best, as an individual and as part of a team?
-- Which of your skills or experiences would be assets in the role and why?
-- What did you most enjoy at [job x / project y]?
-- What was the biggest challenge you faced at [job x / project y]?
-- What was the hardest bug you faced at [job x / project y]?
-- What did you learn at [job x / project y]?
-- What would you have done better at [job x / project y]?
->>>>>>> 39ca9dc1
 
 ## 问面试官的问题
 
@@ -1557,9 +1271,9 @@
 
     *****************************************************************************************************
     *****************************************************************************************************
-
-    Everything below this point is optional. These are my recommendations, not Google's.
-    By studying these, you'll get greater exposure to more CS concepts, and will be better prepared for
+    
+    Everything below this point is optional. These are my recommendations, not Google's. 
+    By studying these, you'll get greater exposure to more CS concepts, and will be better prepared for 
     any software engineering job.
 
     *****************************************************************************************************
@@ -1621,7 +1335,7 @@
         - [ ] [Core Markov Text Generation](https://www.coursera.org/learn/data-structures-optimizing-performance/lecture/waxgx/core-markov-text-generation)
         - [ ] [Core Implementing Markov Text Generation](https://www.coursera.org/learn/data-structures-optimizing-performance/lecture/gZhiC/core-implementing-markov-text-generation)
         - [ ] [Project = Markov Text Generation Walk Through](https://www.coursera.org/learn/data-structures-optimizing-performance/lecture/EUjrq/project-markov-text-generation-walk-through)
-    - See more in MIT 6.050J Information and Entropy series below.
+    - See more in MIT 6.050J Information and Entropy series below. 
 
 - ### Parity & Hamming Code (videos)
     - [ ] [Intro](https://www.youtube.com/watch?v=q-3BctoUpHE)
@@ -1645,7 +1359,7 @@
 
 - ### Compression
     - make sure to watch information theory videos first
-    - [ ] Computerphile (videos):
+    - [ ] Computerphile (videos): 
         - [ ] [Compression](https://www.youtube.com/watch?v=Lto-ajuqW3w)
         - [ ] [Entropy in Compression](https://www.youtube.com/watch?v=M5c_RFKVkko)
         - [ ] [Upside Down Trees (Huffman Trees)](https://www.youtube.com/watch?v=umTbivyJoiI)
@@ -1787,13 +1501,13 @@
 - ### Math for Fast Processing
     - [ ] [Integer Arithmetic, Karatsuba Multiplication (video)](https://www.youtube.com/watch?v=eCaXlAaN2uE&index=11&list=PLUl4u3cNGP61Oq3tWYp6V_F-5jb5L2iHb)
     - [ ] [The Chinese Remainder Theorem (used in cryptography) (video)](https://www.youtube.com/watch?v=ru7mWZJlRQg)
-
+    
 - ### Treap
     - Combination of a binary search tree and a heap
     - [ ] [Treap](https://en.wikipedia.org/wiki/Treap)
     - [ ] [Data Structures: Treaps explained (video)](https://www.youtube.com/watch?v=6podLUYinH8)
     - [ ] [Applications in set operations](https://www.cs.cmu.edu/~scandal/papers/treaps-spaa98.pdf)
-
+    
 - ### Linear Programming (videos)
     - [ ] [Linear Programming](https://www.youtube.com/watch?v=M4K6HYLHREQ)
     - [ ] [Finding minimum cost](https://www.youtube.com/watch?v=2ACJ9ewUC6U)
@@ -1881,11 +1595,7 @@
 
 - [ ] [x86 架构，汇编，应用程序 (11 个视频)](https://www.youtube.com/playlist?list=PL038BE01D3BAEFDB0)
 
-<<<<<<< HEAD
-- [ ] [List of individual 动态规划 problems (each is short)](https://www.youtube.com/playlist?list=PLrmLmBdmIlpsHaNTPP_jHHDx_os9ItYXr)
-=======
 - [ ] [MIT 18.06 线性代数，2005 年春季 (35 个视频)](https://www.youtube.com/playlist?list=PLE7DDD91010BC51F8)
->>>>>>> 39ca9dc1
 
 - [ ] [绝妙的 MIT 微积分：单变量微积分](https://www.youtube.com/playlist?list=PL3B08AE665AB9002A)
 
