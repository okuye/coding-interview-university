--- conflicted
+++ resolved
@@ -252,7 +252,7 @@
 
 ## 비디오 자료
 
-<<<<<<< HEAD
+
 ##영상 자료에 관하여
 
 몇몇 영상들은 Cousera, Edx, Lynda.com 클래스에 등록하여야만 시청이 가능합니다. 이것들은 MOOCs라고 불리는데요.
@@ -260,13 +260,7 @@
 
     여러분이 YouTube 온라인 강의 동영상과 같이 무료이고 항상 접근 가능한 동영상 소스들을 추가해주면 정말 감사하겠습니다. 
     저는 대학 강의 듣는 것을 좋아합니다.
-=======
-어떤 비디오 자료들은 Coursera, EdX, 또는 Lynda.com과 같은 온라인 교육 사이트들에서 시청이 가능합니다. 이러한 사이트들을 흔히 온라인 대중 공개 강좌(Massive Open Online Course) 라고 합니다. 어떤 강좌들은 개강하지 않아 몇달 정도를 기다리고 수강을 해야하는 것들도 있습니다. Lynda.com 은 유료 사이트 입니다.
-
-    만약에 무료 강좌나 YouTube와 같은 온라인 공개 소스들을 알고 계시면 나눠주세요. 저는 대학강의들을 보는 것을 좋아합니다.
-
->>>>>>> d8c31691
-
+    
 ## 인터뷰 과정 & 전반적인 인터뷰 준비 과정
 
 - [ ] 비디오:
@@ -305,57 +299,39 @@
         - [ ] ['How to Get a Job at the Big 4 - Amazon, Facebook, Google & Microsoft' (video)](https://www.youtube.com/watch?v=YJZCUhxNCv8)
     - [ ] [Failing at Google Interviews](http://alexbowe.com/failing-at-google-interviews/)
 
-<<<<<<< HEAD
-## 인터뷰를 위한 언어를 하나 선택하기
-
-다음과 같은 짧은 글을 작성하였습니다.[중요: 구글 인터뷰를 위한 하나의 언어 선택하기](https://googleyasheck.com/important-pick-one-language-for-the-google-interview/)
-
-당신이 인터뷰를 진행하는데 있어 편한 언어를 사용할 수 있지만, 구글에서는 아래 언어들이 주로 쓰입니다.
-=======
 
 ## 인터뷰를 위한 언어 고르기
 
 인터뷰때 사용할 언어 고르는 법에 대해 짧은 글을 하나 썼습니다: [구글 인터뷰를 위한 언어 고르기](https://googleyasheck.com/important-pick-one-language-for-the-google-interview/)
 
 인터뷰때에 당신이 쓰기에 편한 언어를 선택해도 되지만, 구글 인터뷰에 선호되는 언어들은 다음과 같습니다.
->>>>>>> d8c31691
+
 
 - C++
 - Java
 - Python
 
-<<<<<<< HEAD
+
 아래 언어들을 사용할 수 있지만 주의하여야 합니다.
-=======
->>>>>>> d8c31691
-
-다음과 같은 언어들도 사용해도 괜찮지만, 이 언어들은 위험부담이 따를수도 있습니다.
+
+
 - JavaScript
 - Ruby
 
-<<<<<<< HEAD
-언어에 대해 많은 숙련도와 지식을 필요로 합니다.
-
-선택 사항에 대하여 더 읽으려면: 
-=======
+
 당신은 당신의 언어에 익숙하고 그 언어에 대해 잘 알아야 합니다.
 
 언어 선택을 도와줄 만한 읽을 거리들
 
->>>>>>> d8c31691
 - http://www.byte-by-byte.com/choose-the-right-language-for-your-coding-interview/
 - http://blog.codingforinterviews.com/best-programming-language-jobs/
 - https://www.quora.com/What-is-the-best-language-to-program-in-for-an-in-person-Google-interview
 
 
-<<<<<<< HEAD
+[프로그래밍 언어 참고목록](programming-language-resources.md)
+
 제가 공부하고 있는 C, C++, Python 강의를 아래서 볼 수 있습니다. 아래를 보시면 관련된 책들이 몇 개 있습니다.
-=======
-[프로그래밍 언어 참고목록](programming-language-resources.md)
-
-제가 배우고 있는 C, C++ 그리고 Python의 학습 자료과 그것들의 참고서를 아래에 기재했습니다.
-
->>>>>>> d8c31691
+
 
 ## 도서 목록
 
