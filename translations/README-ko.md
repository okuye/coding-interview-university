# 코딩 인터뷰 대학(Coding Interview University)

> 나는 원래 이것을 소프트웨어 엔지니어가 되기 위한 짧은 연구 목록으로 만들었다.
> 그러나 지금 당신이 볼수 있듯이 이 목록은 매우 커졌다. 이 목록을 숙지 한 후, 
> [나는 아마존에 소프트웨어 엔지니어로 채용됐다](https://startupnextdoor.com/ive-been-acquired-by-amazon/?src=ciu)!
> 당신은 아마 내가 한 것처럼 많이 공부할 필요는 없을 것이다. 어쨌든 당신이 필요로 하는 모든 것은 여기에 있다.
>
> 여기에 나열된 목록들은 아마존, 페이스북, 구글, 마이크로소프트 같은 거대 기업을 포함한 거의 모든 소프트웨어 회사의 인터뷰를 준비하는데에 도움이 될것이다.
> 
>
> *행운을 빈다!*


<details>
<summary>번역:</summary>

- [베트남어](translations/README-vi.md)
- [브라질 포르투갈어](translations/README-ptbr.md)
- [스페인어](translations/README-es.md)
- [중국어](translations/README-cn.md)
<<<<<<< HEAD

</details>

<details>
<summary>진행 중인 번역:</summary>

- [그리스어](https://github.com/jwasham/coding-interview-university/issues/166)
- [러시아어](https://github.com/jwasham/coding-interview-university/issues/87)
- [말라얄람어](https://github.com/jwasham/coding-interview-university/issues/239)
- [바하사 인도네시아어](https://github.com/jwasham/coding-interview-university/issues/101)
- [아랍어](https://github.com/jwasham/coding-interview-university/issues/98)
- [우르두어](https://github.com/jwasham/coding-interview-university/issues/140)
- [우크라이나어](https://github.com/jwasham/coding-interview-university/issues/106)
- [이탈리아어](https://github.com/jwasham/coding-interview-university/issues/170)
- [일본어](https://github.com/jwasham/coding-interview-university/issues/257)
- [태국어](https://github.com/jwasham/coding-interview-university/issues/156)
- [터키어](https://github.com/jwasham/coding-interview-university/issues/90)
- [텔루구어](https://github.com/jwasham/coding-interview-university/issues/117)
- [폴란드어](https://github.com/jwasham/coding-interview-university/issues/122)
- [프랑스어](https://github.com/jwasham/coding-interview-university/issues/89)
- [한국어](https://github.com/jwasham/coding-interview-university/issues/118)
- [히브리어](https://github.com/jwasham/coding-interview-university/issues/82)
- [힌디어](https://github.com/jwasham/coding-interview-university/issues/81)

</details>
=======
- 진행 중인 번역:
    - [스페인어](https://github.com/jwasham/coding-interview-university/issues/80)
    - [힌디어](https://github.com/jwasham/coding-interview-university/issues/81)
	- [히브리어](https://github.com/jwasham/coding-interview-university/issues/82)
    - [바하사 인도네시아어](https://github.com/jwasham/coding-interview-university/issues/101)
    - [아랍어](https://github.com/jwasham/coding-interview-university/issues/98)
    - [베트남어](https://github.com/jwasham/coding-interview-university/issues/92)
    - [터키어](https://github.com/jwasham/coding-interview-university/issues/90)
    - [프랑스어](https://github.com/jwasham/coding-interview-university/issues/89)
    - [러시아어](https://github.com/jwasham/coding-interview-university/issues/87)
    - [우크라이나어](https://github.com/jwasham/coding-interview-university/issues/106)
    - [브라질 포르투갈어](https://github.com/jwasham/coding-interview-university/issues/113)
	- [한국어](https://github.com/jwasham/coding-interview-university/issues/118)
>>>>>>> 3ca96024

## 코딩 인터뷰 대학이란?

코딩 인터뷰 대학은 (컴퓨터공학 학위 없이 독학한) 웹 개발자에서 큰 회사의 소프트웨어 엔지니어가 되기 위한 나의 몇 달간의 공부 계획이다.

![Coding at the whiteboard - from HBO's Silicon Valley](https://dng5l3qzreal6.cloudfront.net/2016/Aug/coding_board_small-1470866369118.jpg)

이 글은 **신입 소프트웨어 엔지니어** 혹은 소프트웨어/웹 개발에서 (컴퓨터과학 지식이 필요한) 소프트웨어 엔지니어링으로 전환자고자 하는 사람들을 위한 글입니다. 만약 당신이 여러 해의 소프트웨어 엔지니어링 경력이 있다면, 더 어려운 인터뷰가 예상된다.

만약 당신이 여러 해의 소프트웨어/웹 개발 경험을 가지고 있다면, 구글과 아마존, 페이스북 그리고 마이크로소프트과 같은 큰 규모의 소프트웨어 회사들은 소프트웨어 엔지니어링을 소프트웨어/웹 개발과 다르게 바라보고 있으며 컴퓨터과학 지식을 요구한다는 사실에 주목하도록 하자.

믿음직한 엔지니어 혹은 시스템 엔지니어가 되고 싶다면, 선택적인 주제 목록(네트워크, 보안 등)을 더 공부하도록 하자.

---

## 목차

- [코딩 인터뷰 대학이란?](#코딩-인터뷰-대학이란)
- [이걸 왜 써야하죠?](#이걸-왜-써야하죠)
- [어떻게 쓰면 되나요?](#어떻게-쓰면-되나요)
- [당신은 충분히 똑똑합니다](#당신은-충분히-똑똑합니다)
- [영상 자료에 관하여](#영상-자료에-관하여)
- [인터뷰 과정 & 전반적인 인터뷰 준비 과정](#인터뷰-과정--전반적인-인터뷰-준비-과정)
- [인터뷰를 위한 언어 고르기](#인터뷰를-위한-언어-고르기)
- [도서 목록](#도서-목록)
- [시작하기 전에](#시작하기-전에)
- [다루지 않을 것](#다루지-않을-것)
- [먼저 알아야 할 지식](#먼저-알아야-할-지식)
- [하루 하루의 계획](#하루-하루의-계획)
- [알고리즘 복잡도 / Big-O / 점근적 분석](#알고리즘-복잡도--big-o--점근적-분석)
- [자료구조](#자료구조)
    - [배열](#배열)
    - [링크드 리스트](#링크드-리스트)
    - [스택](#스택)
    - [큐](#큐)
    - [해시 테이블](#해시-테이블)
- [추가 지식](#추가-지식)
    - [이진 탐색/이진 검색](#binary-search)
    - [비트 연산](#bitwise-operations)
- [트리](#트리)
    - [트리 - 배경지식](#trees---notes--background)
    - [이진 탐색 트리(BST)](#binary-search-trees-bsts)
    - [힙 / 우선순위 큐 / 이진 힙](#heap--priority-queue--binary-heap)
    - 균형 탐색 트리 (간단한 개념)
    - 트리 순회: 전위 순회, 중위 순회, 후위 순회, 너비 우선 탐색(BFS), 깊이 우선 탐색(DFS)
- [정렬](#정렬)
    - 선택 정렬
    - 삽입 정렬
    - 힙 정렬
    - 퀵 정렬
    - 병합 정렬
- [그래프](#그래프)
    - 방향 그래프
    - 무방향 그래프
    - 인접 행렬
    - 인접 리스트
    - 그래프 순회: 너비 우선 탐색(BFS), 깊이 우선 탐색(DFS)
- [더 많은 지식](#even-more-knowledge)
    - [재귀](#recursion)
    - [동적 프로그래밍](#dynamic-programming)
    - [객체 지향 프로그래밍](#object-oriented-programming)
    - [디자인 패턴](#design-patterns)
    - [조합 & 확률](#combinatorics-n-choose-k--probability)
    - [NP와 NP-완전, 그리고 근사 알고리즘](#np-np-complete-and-approximation-algorithms)
    - [캐시](#caches)
    - [프로세스와 쓰레드](#processes-and-threads)
    - [논문](#papers)
    - [테스트](#테스트)
    - [스케줄링](#scheduling)
    - [시스템 루틴의 구현](#implement-system-routines)
    - [문자열 검색 & 조작](#string-searching--manipulations)
    - [트라이](#tries)
    - [부동 소수점](#floating-point-numbers)
    - [유니코드](#unicode)
    - [엔디언(Endianness)](#endianness)
- [네트워크](#networking)
- [시스템 디자인, 확장성, 데이터 핸들링](#시스템-디자인-확장성-데이터-핸들링) (4년 이상 경력자를 위한 주제)
- [최종 검토](#최종-검토)
- [코딩 문제 연습](#코딩-문제-연습)
- [코딩 연습/도전](#코딩-연습도전)
- [인터뷰가 얼마 남지 않았을 때](#인터뷰가-얼마-남지-않았을-때)
- [이력서](#이력서)
- [인터뷰가 다가오면 생각해보기](#인터뷰가-다가오면-생각해보기)
- [면접관에게 받았던 질문들](#면접관에게-받았던-질문들)
- [취직했다면](#취직했다면)

---------------- 여기부터는 선택사항입니다. ----------------

- [추가 도서](#additional-books)
- [추가 주제](#additional-learning)
    - [컴파일러](#compilers)
    - [부동 소수점 수](#floating-point-numbers)
    - [유니코드](#unicode)
    - [엔디언](#endianness)
    - [Emacs 와 vi(m)](#emacs-and-vim)
    - [유닉스 명령어 도구](#unix-command-line-tools)
    - [정보 이론](#information-theory-videos)
    - [패리티 & 해밍코드](#parity--hamming-code)
    - [엔트로피](#entropy)
    - [암호기법](#cryptography)
    - [압축](#compression)
    - [네트워크](#networking) (만약 당신이 네트워크에 대한 경험이 있거나 시스템 엔지이너가 되고 싶다면 받을 수 있는 질문들)
    - [컴퓨터 보안](#computer-security)
    - [가비지 콜렉션](#garbage-collection)
    - [병렬 프로그래밍](#parallel-programming)
    - [메세징, 직렬화, 그리고 큐잉 시스템](#messaging-serialization-and-queueing-systems)
    - [A* 알고리즘](#a)
    - [고속 푸리에 변환(FFT)](#fast-fourier-transform)
    - [블룸 필터](#bloom-filter)
    - [HyperLogLog](#hyperloglog)
    - [Locality-Sensitive Hashing](#locality-sensitive-hashing)
    - [van Emde Boas 트리](#van-emde-boas-trees)
    - [Augmented Data Structures](#augmented-data-structures)
    - [트라이(Tries)](#tries)
    - [N-ary (K-ary, M-ary) trees](#n-ary-k-ary-m-ary-trees)
    - [균형 탐색 트리](#balanced-search-trees)
        - AVL 트리
        - Splay 트리
        - 레드블랙 트리(RBT)
        - 2-3 탐색 트리
        - 2-3-4 트리(aka 2-4 트리)
        - N-ary (K-ary, M-ary) 트리
        - B-트리
    - [k-D 트리](#k-d-trees)
    - [스킵 리스트](#skip-lists)
    - [네트워크 플로우(유량)](#network-flows)
    - [분리집합 & 유니온 파인드(Disjoint Sets & Union Find)](#disjoint-sets--union-find)
    - [빠른 프로세싱을 위한 수학](#math-for-fast-processing)
    - [트립](#treap)
    - [선형 계획법](#linear-programming)
    - [기하학, 볼록 껍질](#geometry-convex-hull)
    - [이산수학](#discrete-math)
    - [기계학습](#machine-learning)
- [몇몇 주제에 대한 세부사항](#몇몇-주제에-대한-세부사항)
- [영상 자료](#video-series)
- [컴퓨터 과학 강의들](#컴퓨터-과학-강의들)
- [라이센스](#라이센스)

---

## 이걸 왜 써야하죠?

내가 이 프로젝트를 시작했을 때, 나는 힙이나 스택, 시간복잡도, 트리, 그래프 순회 등에 대하여 전혀 아는 바가 없었다.
만약 내가 정렬 알고리즘을 코딩해야 했다면, 나는 그리 잘하지 못했을 것이다.
모든 사용했던 모든 자료 구조는 언어 안에서 구현되어 있던 것들이고, 나는 그것들이 보이지 않는 곳에서 어떻게 작동하고 있는지 몰랐다.
나는 실행 중인 프로세스가 메모리 초과 에러를 메시지를 보내지 않는 한 메모리를 관리할 필요가 없었고, 나는 해결책을 찾아야만 했다.
나는 몇몇 다차원 배열이나 연관 배열을 사용해왔지만, 자료구조를 처음부터 구현해본 적은 없었다.

하지만 이 공부 계획을 진행하면서 나는 내가 고용될 것이라는 자신감을 갖게 되었다. 이 것은 내게 여러 달이 필요한 긴 계획이다.
만약 당신이 이 중 많은 내용에 익숙하다면 시간은 훨씬 덜 들 것이다.

## 어떻게 사용하면 되나요?

<details>
<summary>How to use it?</summary>

아래의 모든 것은 대략적인 개요이며 당신은 위에서 아래 순서대로 진행해야 한다.

이 문서는 진행 상황을 확인하기 위한 목록 작성부터 다른 곳에도, Github식 마크다운 문법을 사용하고 있다.

**새 브랜치를 만들어서 중괄호에 x표를 넣는 식으로 항목을 체크하라: [x]**

    브랜치를 포크하고 아래의 명령을 따라라

`git checkout -b progress`

`git remote add jwasham https://github.com/jwasham/coding-interview-university`

`git fetch --all`

    끝났으면 박스에 x로 체크하라

`git add . `

`git commit -m "Marked x" `

`git rebase jwasham/master `

`git push --force `

<<<<<<< HEAD
[Github식 마크다운에 대하여](https://guides.github.com/features/mastering-markdown/#GitHub-flavored-markdown)
=======
[Github-flavored markdown에 대하여](https://guides.github.com/features/mastering-markdown/#GitHub-flavored-markdown)

## 구글 분위기 내기

"[미래의 구글러](https://github.com/jwasham/coding-interview-university/blob/master/extras/future-googler.pdf)"를 인쇄하고
자주 바라보자.

[![future Googler sign](https://dng5l3qzreal6.cloudfront.net/2016/Oct/Screen_Shot_2016_10_04_at_10_13_24_AM-1475601104364.png)](https://github.com/jwasham/coding-interview-university/blob/master/extras/future-googler.pdf)

## Did I Get the Job?

I'm in the queue right now. Hope to interview soon.

    Thanks for the referral, JP.

## 팔로우 하려면

나의 이야기: [내가 구글 인터뷰를 풀 타임으로 8 개월 동안 공부한 이유](https://www.vobour.com/book/view/fiRGQMcmRkaw7pgpL) (원문 : [Why I Studied Full-Time for 8 Months for a Google Interview](https://medium.com/@googleyasheck/why-i-studied-full-time-for-8-months-for-a-google-interview-cc662ce9bb13))


저의 구글로 향하는 여행 함께 해주세요!
- **블로그**: [GoogleyAsHeck.com](https://googleyasheck.com/)
- Twitter: [@googleyasheck](https://twitter.com/googleyasheck)
- Twitter: [@StartupNextDoor](https://twitter.com/StartupNextDoor)
- Google+: [+Googleyasheck](https://plus.google.com/+Googleyasheck)
- LinkedIn: [johnawasham](https://www.linkedin.com/in/johnawasham)

![John Washam - Coding Interview University](https://dng5l3qzreal6.cloudfront.net/2016/Aug/book_stack_photo_resized_18_1469302751157-1472661280368.png)
>>>>>>> 3ca96024

</details>

## 당신은 충분히 똑똑합니다
- 성공한 소프트웨어 엔지니어들은 똑똑합니다. 하지만 그들 조차도 자신들의 지적 능력면에 대해서 불안감을 갖기 일쑤입니다.
- [천재 프로그래머에 대한 미신(迷信)](https://www.youtube.com/watch?v=0SARbwvhupQ)
- [위험한 홀로서기: 테크 산업의 보이지 않는 괴물들의 전쟁](https://www.youtube.com/watch?v=1i8ylq4j_EY)
- [Believe you can change](http://www.aaronsw.com/weblog/dweck)

## 영상 자료에 관하여

몇몇 영상들은 Cousera, Edx, Lynda.com 클래스에 등록하여야만 시청이 가능합니다. 이것들은 MOOCs라고 불리는데요.
강의가 없는 경우에는 몇 달 동안 기다려야 할 수도 있습니다. Lynda.com 강좌들은 무료가 아닙니다.

    여러분이 YouTube 온라인 강의 동영상과 같이 무료이고 항상 접근 가능한 동영상 소스들을 추가해주면 정말 감사하겠습니다.
    저는 대학 강의 듣는 것을 좋아합니다.

## 인터뷰 과정 & 전반적인 인터뷰 준비 과정

<details>
<summary>인터뷰 과정 & 전반적인 인터뷰 준비 과정</summary>

- [ ] [ABC: 항상 코딩 하라](https://medium.com/always-be-coding/abc-always-be-coding-d5f8051afce2#.4heg8zvm4)
- [ ] [화이트 보드 쓰기](https://medium.com/@dpup/whiteboarding-4df873dbba2e#.hf6jn45g1)
- [ ] [코딩 인터뷰에서 화이트 보드 효율적으로 쓰기](http://www.coderust.com/blog/2014/04/10/effective-whiteboarding-during-programming-interviews/)
- [ ] [Demystifying Tech Recruiting](https://www.youtube.com/watch?v=N233T0epWTs)
- [ ] 코딩 인터뷰 정복 Set 1:
    - [ ] [Gayle L McDowell - 코딩 인터뷰 정복 (영상)](https://www.youtube.com/watch?v=rEJzOhC5ZtQ)
    - [ ] [저자와 함께하는 코딩 인터뷰 정복 (영상)](https://www.youtube.com/watch?v=aClxtDcdpsQ)
- [ ] Big 4에 취업하는 방법:
    - [ ] ['Big 4에 취업하는 방법 - Amazon, Facebook, Google & Microsoft' (영상)](https://www.youtube.com/watch?v=YJZCUhxNCv8)

- [ ] 준비 코스:
    - [ ] [소프트웨어 엔지니어 인터뷰 대공개 (유료 강좌)](https://www.udemy.com/software-engineer-interview-unleashed):
        - 전직 구글 면접관이 당신이 어떻게 소프트웨어 엔지니어 인터뷰를 준비해야 하는지 알려줍니다.
    - [ ] [자료 구조, 알고리즘 그리고 면접을 위한 파이썬! (유료 강좌)](https://www.udemy.com/python-for-data-structures-algorithms-and-interviews/):
        - 자료 구조와 알고리즘, 모의 면접 등을 다루는 파이썬 중점 면접의 준비 강좌입니다.

</details>

## 인터뷰를 위한 언어 고르기

인터뷰때에 당신이 쓰기에 편한 언어를 선택해도 되지만, 큰 기업들은 보통 아래의 언어들을 선택합니다.

- C++
- Java
- Python

아래 언어들을 사용할 수 있지만 주의하여야 합니다.

- JavaScript
- Ruby

당신은 당신의 언어에 매우 익숙하고 그 언어에 대해 잘 알아야 합니다.

언어 선택을 도움이 될 만한 읽을 거리들
- http://www.byte-by-byte.com/choose-the-right-language-for-your-coding-interview/
- http://blog.codingforinterviews.com/best-programming-language-jobs/

[프로그래밍 언어 참고목록](programming-language-resources.md)

제가 공부하고 있는 C, C++, Python 강의를 아래서 볼 수 있습니다. 아래를 보시면 관련된 책들이 몇 개 있습니다.

## 도서 목록

아래의 목록은 내가 공부했던 책들보다는 적다. 당신의 시간을 절약하기 위해 몇몇 책들은 생략하였다.

### 인터뷰 준비를 위해서

- [ ] [Programming Interviews Exposed: Secrets to Landing Your Next Job, 2nd Edition](http://www.wiley.com/WileyCDA/WileyTitle/productCd-047012167X.html)
    - C++ 과 JAVA 문제의 답변을 위해서
    - Cracking the Coding Interview 책을 위한 좋은 사전학습용 책이기 때문에
    - 어렵지 않고, 당신이 인터뷰에서 마주할 대부분의 문제들 보다 쉽기 때문에
- [ ] [Cracking the Coding Interview, 6th Edition](http://www.amazon.com/Cracking-Coding-Interview-6th-Programming/dp/0984782850/)
    - JAVA 문제의 답변을 위해서

<details>
<summary>만일 당신이 많은 여유 시간이 있다면:</summary>

- [ ] [Elements of Programming Interviews (C++ version)](https://www.amazon.com/Elements-Programming-Interviews-Insiders-Guide/dp/1479274836)
    - 모든 코드가 C++로 되어있다, 만일 당신의 인터뷰에서 C++를 사용하길 고려한다면 정말 좋은 책이다.
    - 일반적인 문제들을 해결하기 위해 좋은 책이다.
- [ ] Elements of Programming Interviews (Java version)
    - [book](https://www.amazon.com/Elements-Programming-Interviews-Java-Insiders/dp/1517435803/)
    - [Companion Project - Method Stub and Test Cases for Every Problem in the Book](https://github.com/gardncl/elements-of-programming-interviews)

</details>

### 컴퓨터 구조

- [ ] [Write Great Code: Volume 1: Understanding the Machine](https://www.amazon.com/Write-Great-Code-Understanding-Machine/dp/1593270038)
    - 이 책은 2004년에 출판된 다소 구식의 책이지만, 간략히 컴퓨터를 이해하는 데에 훌륭한 자료입니다.
    - 이 책의 저자는 HLA를 발명했습니다. 그래서 회의적인 시선으로 HLA에 대해 언급하고 예로 듭니다. 널리 읽히지는 않지만, 어셈블리가 어떻게 생겼는 지를 보여주는 좋은 예입니다.
    - 이 장들은 당신에게 탄탄한 기초를 세워줄 것입니다:
      <details>
      <summary>......</summary>

        - Chapter 2 - Numeric Representation
        - Chapter 3 - Binary Arithmetic and Bit Operations
        - Chapter 4 - Floating-Point Representation
        - Chapter 5 - Character Representation
        - Chapter 6 - Memory Organization and Access
        - Chapter 7 - Composite Data Types and Memory Objects
        - Chapter 9 - CPU Architecture
        - Chapter 10 - Instruction Set Architecture
        - Chapter 11 - Memory Architecture and Organization

      </details>

<details>
<summary>만약에 시간적 여유가 좀 더 있다면 아래 서적을 읽어보는 것을 권유합니다.</summary>

- [ ] [Computer Architecture, Fifth Edition: A Quantitative Approach](https://www.amazon.com/dp/012383872X/)
    - For a richer, more up-to-date (2011), but longer treatment

</details>

### 특정 언어 관련

**인터뷰를 위해 당신의 언어를 선택하여야 합니다 (윗글 참조)** 아래는 제가 추천하는 언어들입니다. 이 언어들중에 부연설명이나 부가 자료들이 있다면 나눠 주세요.

이 중 하나를 읽으려면 코딩 문제 푸는 데 필요한 데이터 구조 및 알고리즘 지식이 있어야합니다.

검토(review)를 좋아하지 않는다면, **이 프로젝트의 모든 영상은 생략해도 됩니다.**

[Additional language-specific resources here.](programming-language-resources.md)

### C++

<details>
<summary>C++</summary>

나는 아래의 두 책들을 읽지 않았습니다. 하지만 Sedgewick이 높게 평가한 책들입니다. 그는 정말 대단한 사람입니다.

- [ ] [Algorithms in C++, Parts 1-4: Fundamentals, Data Structure, Sorting, Searching](https://www.amazon.com/Algorithms-Parts-1-4-Fundamentals-Structure/dp/0201350882/)
- [ ] [Algorithms in C++ Part 5: Graph Algorithms](https://www.amazon.com/Algorithms-Part-Graph-3rd-Pt-5/dp/0201361183/)

C++에 대한 더 나은 추천 책이 있다면 알려주십시오. 포괄적인 자료를 찾고 있습니다.

</details>

### Java

<details>
<summary>Java</summary>

- [ ] [Algorithms (Sedgewick and Wayne)](https://www.amazon.com/Algorithms-4th-Robert-Sedgewick/dp/032157351X/)
    - videos with book content (and Sedgewick!) on coursera:
        - [Algorithms I](https://www.coursera.org/learn/algorithms-part1)
        - [Algorithms II](https://www.coursera.org/learn/algorithms-part2)

또는:

- [ ] [Data Structures and Algorithms in Java](https://www.amazon.com/Data-Structures-Algorithms-Michael-Goodrich/dp/1118771338/)
    - by Goodrich, Tamassia, Goldwasser
    - UC버클리 대학의  CS입문 과정의 선택 텍스트로 사용됨
    - 아래에서 Python 버전에 대한 나의 책 보고서를 참조하십시오. 이 책은 동일한 주제를 다루고 있습니다.

</details>

### Python

<details>
<summary>Python</summary>

- [ ] [Data Structures and Algorithms in Python](https://www.amazon.com/Structures-Algorithms-Python-Michael-Goodrich/dp/1118290275/)
    - by Goodrich, Tamassia, Goldwasser
    - 나는 이 책을 사랑한다. 이 책은 모든 것을 다룬다.
    - Pythonic code
    - 나의 열렬한 서적 보고서: https://startupnextdoor.com/book-report-data-structures-and-algorithms-in-python/

</details>

### 선택 도서

**어떤 사람들은 이 책들을 추천한다. 하지만 만약 당신이 소프트웨어 엔지니어링 분야에 오랜 경험이 있고, 그로 인해 훨씬 더 어려운 인터뷰를 볼 것이라 생각하지 않는다면, 나는 이 책들을 공부하는 것이 너무 과하다고 생각한다:**

<details>
<summary>Optional Books</summary>

- [ ] [Algorithm Design Manual](http://www.amazon.com/Algorithm-Design-Manual-Steven-Skiena/dp/1849967202) (Skiena)
    - As a review and problem recognition
    - 알고리즘 카탈로그 부분은 면접에서 다루는 난이도의 범주를 훨씬 넘깁니다.
    - 이 책은 2개의 파트가 있습니다:
        - class textbook on data structures and algorithms
            - 장점:
                - is a good review as any algorithms textbook would be
                - 산학과 연구에서 문제들을 해결한 그의 경험을 이야기하는 것이 좋음
                - 예제 코드가 C언어
            - 단점:
                - CLRS처럼 너무 함축되어 있어서 헤아리기 힘들 수 있다. 그래서 어떤 주제는 CLRS를 읽는 게 더 나을 수도 있다.
                - 7, 8, 9장은 따라가기 힘들 수 있다. 어떤 항목들은 설명이 잘 안되어있거나 더 많은 배경 지식이 필요하기 때문이다.
                - (오해하지 마세요) 전 Skiena씨와 그 분의 교육 스타일과 매너리즘은 좋아합니다만, 스토니브룩 대학의 자료는 그렇지 않더군요.
        - 알고리즘 카탈로그:
            - 이게 이 책을 사는 진짜 이유
            - about to get to this part. Will update here once I've made my way through it.
    - 아마존 킨들에서 도서 대여 가능
    - Answers:
        - [Solutions](http://www.algorithm.cs.sunysb.edu/algowiki/index.php/The_Algorithms_Design_Manual_(Second_Edition))
        - [Solutions](http://blog.panictank.net/category/algorithmndesignmanualsolutions/page/2/)
    - [Errata](http://www3.cs.stonybrook.edu/~skiena/algorist/book/errata)

- [ ] [Introduction to Algorithms](https://www.amazon.com/Introduction-Algorithms-3rd-MIT-Press/dp/0262033844)
    - **중요:** 이 책을 읽으면 특별한 가치를 얻을 수 있습니다. 이 책은 알고리즘과 자료구조를 훌륭하게 살피고 있지만, 좋은 코드를 작성하는 법을 알려주지는 않습니다. 괜찮은 솔루션을 코드로 효율적으로 옮겨적을 줄 알아야합니다.
    - CLR 또는 CLRS로 알려져있습니다. (역: 저자들 이름의 첫글자를 따서 CLRS라고 불리지만, 초판에는 Stein이 없었습니다.)

- [ ] [Programming Pearls](http://www.amazon.com/Programming-Pearls-2nd-Jon-Bentley/dp/0201657880)
    - 처음 두 장은 (데이터 테이프를 사용한 아주 오래된) 문제를 프로그래밍하는 기발한 솔루션을 보여줍니다. 하지만,
      that is just an intro. This a guidebook on program design and architecture, much like Code Complete, but much shorter.

- ~~"Algorithms and Programming: Problems and Solutions" by Shen~~
    - 좋은 책. 하지만 몇 페이지 넘기면서 문제를 해결한 후에 파스칼, do while 반복문, 1-indexed 배열, unclear post-condition satisfaction results를 보고 좌절했다.
    - 다른 책이나 온라인 코딩 문제에 있는 코딩 문제를 보는 게 나을 것 같다.

</details>

## 시작하기 전에

이 문서는 몇 달간 계속 업데이트 되고 있으며, 그런 이유로, 내가 감당할 수 없어지기 시작한 듯하다.

내가 저지른 몇 가지 실수들을 소개한다. 이를 통해 당신은 이 과정을 좀 더 효과적으로 진행할 수 있기를 바란다.

### 1. 당신은 이것을 다 기억하지 못할 것이다.

나는 수 시간의 비디오를 보고 방대한 양의 노트를 작성했지만, 몇 달 뒤에는 대부분의 내용을 기억하지 못했다. 나는 3일 동안 내가 작성한 노트를 보고 flashcard를 만들면서 내용들을 다시 검토해야 했다.

꼭 읽고 내가 한 실수들을 반복하지 않길 바란다.

[Retaining Computer Science Knowledge](https://startupnextdoor.com/retaining-computer-science-knowledge/)

### 2. Flashcard를 사용하자.

이 문제를 해결하기 위해 나는 2가지 종류(일반적인 내용, 코드)의 flashcard를 보관하고 추가할 수 있는 작은 사이트를 만들었다.
각 카드는 다른 서식을 가지고 있다.

이 사이트는 모바일에 최적화 되어있기 때문에 내 전화기나 태블릿 어디에서든 이를 확인할 수 있다.

당신만의 카드를 무료로 만들어보자:

- [Flashcard 사이트 repo](https://github.com/jwasham/computer-science-flash-cards)
- [내 flashcard 데이터베이스 (old - 1200 cards)](https://github.com/jwasham/computer-science-flash-cards/blob/master/cards-jwasham.db):
- [내 flashcard 데이터베이스 (new - 1800 cards)](https://github.com/jwasham/computer-science-flash-cards/blob/master/cards-jwasham-extreme.db):

앞에서도 언급했듯이 나는 불필요하게 많은 것을 공부하려고 했고, 내 카드의 내용들은 어셈블리 언어와 Python의 자잘한 지식들부터 기계 학습과 통계학까지 넘나들게 되었다. 결국 기업이 요구하는 것보다 훨씬 멀리 가버리고 말았다.

**flashcard에 대한 참고사항:** 답을 할 수 있더라도 처음부터 안다고 표시하지 말자. 정확히 알기 전까지는 같은 카드를 보고 여러 번 답변할 수 있어야한다.
반복 학습을 통해 해당 지식은 당신의 뇌에 깊이 각인될 것이다.

나의 flashcard site를 사용하는 대신 [Anki](http://ankisrs.net/)를 사용해도 된다. 나는 이 것을 여러 번 추천받았다. 이것은 당신이 기억하는 것을 돕기 위해 반복적인 시스템을 사용한다.

이것은 사용자 친화적이며, 모든 플랫폼에서 사용가능하다. 또한 클라우드 동기화 시스템을 제공한다. 이것은 iOS에서는 $25이지만 다른 플랫폼에서는 무료로 사용 가능하다.

Anki format의 내 flashcard 데이터베이스: https://ankiweb.net/shared/info/25173560 (thanks [@xiewenya](https://github.com/xiewenya))

### 3. 검토, 검토, 검토

나는 ASCII, OSI 구조, Big-O 표기법 등에 관한 일련의 치트시트를 만들어 놓고, 여유 시간이 날 때마다  공부한다.

30분 동안 프로그래밍 문제를 해결하고, flashcard를 살펴보자.

### 4. 집중

주의를 산만하게 만드는 많은 것이 있으며, 이것들은 우리의 귀중한 시간을 뺏어간다. 주의를 집중하는 것은 힘든 일이다.

## 다루지 않을 것

이 기술들은 널리 퍼져 있는 기술이지만, 여기서 다루는 부분은 아닙니다:

- SQL
- Javascript
- HTML, CSS, 그리고 다른 프론트엔드 기술들

## 하루 하루의 계획

어떤 주제들은 하루가 걸리고, 어떤 것들은 며칠이 걸릴 것이다.
또 어떤것은 구현할 것들이 없이 그냥 배우는 것들이다.

아래 리스트에 있는 것에서 매일 하나의 주제를 택했고, 그 주제에 대한 강의를 보고, 구현을 했다:
- C - 인자를 가지는 구조체와 함수 사용
- C++ - 빌트인 타입 사용하지 않음
- C++ - 링크리스트를 위한 STL's std::list 같은 빌트인 타입 사용
- Python - 빌트인 타입 사용 (파이선 연습을 계속 하려고)
- 제대로 하고 있는지 테스트를 했고 가끔은 간단한 assert() 사용
- 당신은 아마 자바나 그 어떤 언어를 이용하겠지만 이것은 그냥 내 것들이다.

당신은 이것을 다 할 필요는 없다. 단지 [인터뷰를 위한 하나의 언어를 할 것.](#인터뷰를 위한 언어를 하나 골라 두어라).

왜 이 모든것을 코딩해야 하는가?
- 나는 이것에 미칠때까지 연습하고 또 연습했고, 아무런 문제 없이 할 수 있게 되었다 (어떤 것들은 다양한 케이스가 있고 이것을 기억하기 위해 기록을 보관했다.)
- 있는 그대로의 제한 속에서 연습 (garbage collection의 도움없이 메모리 할당과 해지 (파이선 빼고))
- 빌트인 타입을 사용하여 나는 빌트인 도구에 대한 경험이 있게 되었다. (내 프로젝트의 링크 리스트 구현은 쓰지 않을 예정)

모든 주제에 대한 모든 것을 할 수 없지만 나는 노력했다.

나의 코드를 여기서 확인하세요:
 - [C] (https://github.com/jwasham/practice-c)
 - [C++] (https://github.com/jwasham/practice-cpp)
 - [Python] (https://github.com/jwasham/practice-python)

당신은 모든 알고리즘에 대해서 기억할 필요는 없다.

컴퓨터에 코딩하지 말고 와이트보드나 종이에 적어보아라. 인풋 값으로 샘플 테스트를 해 보아라. 그리고 컴퓨터로 테스트해 보아라.

## 먼저 알아야 할 지식

<details>
<summary>Prerequisite Knowledge</summary>

- [ ] **C언어 배우기**
    - C 는 어디에나 있다. 당신은 책이나 강의, 비디오 등 공부하는 동안 모든 곳에서 예제를 볼 것이다.
    - [ ] [C Programming Language, Vol 2](https://www.amazon.com/Programming-Language-Brian-W-Kernighan/dp/0131103628)
        - 이 책은 분량이 적은 책이지만 C언어를 잘 다룰 수 있게 해 줄 것이다. 또한 조금만 연습하더라도 연습량에 비해 빠르게 배울 수 있을 것이다. C언어를 이해하는 것은 프로그램과 메모리가 어떻게 돌아가는지 이해하는 것을 도와준다.
        - [질의 응답](https://github.com/lekkas/c-algorithms)

- [ ] **컴퓨터가 프로그램을 어떻게 처리하는 지:**
    - [ ] [CPU는 프로그램을 어떻게 실행하는 지 (영상)](https://www.youtube.com/watch?v=XM4lGflQFvA)
    - [ ] [컴퓨터의 계산 방법 - ALU (영상)](https://youtu.be/1I5ZMmrOfnA)
    - [ ] [레지스터와 RAM (영상)](https://youtu.be/fpnE6UAfbtU)
    - [ ] [중앙처리장치(CPU) (영상)](https://youtu.be/FZGugFqdr60)
    - [ ] [명렁어와 프로그램 (영상)](https://youtu.be/zltgXvg6r3k)

</details>

## 알고리즘 복잡도 / Big-O / 점근적 분석

<details>
<summary>Algorithmic complexity / Big-O / Asymptotic analysis</summary>

- 구현할 것은 없다.
- [ ] [Harvard CS50 - Asymptotic Notation (video)](https://www.youtube.com/watch?v=iOq5kSKqeR4)
- [ ] [Big O Notations (general quick tutorial) (video)](https://www.youtube.com/watch?v=V6mKVRU1evU)
- [ ] [Big O Notation (and Omega and Theta) - best mathematical explanation (video)](https://www.youtube.com/watch?v=ei-A_wy5Yxw&index=2&list=PL1BaGV1cIH4UhkL8a9bJGG356covJ76qN)
- [ ] Skiena:
    - [동영상](https://www.youtube.com/watch?v=gSyDMtdPNpU&index=2&list=PLOtl7M3yp-DV69F32zdK7YJcNXpTunF2b)
    - [슬라이드 자료](http://www3.cs.stonybrook.edu/~algorith/video-lectures/2007/lecture2.pdf)
- [ ] [A Gentle Introduction to Algorithm Complexity Analysis](http://discrete.gr/complexity/)
- [ ] [Orders of Growth (video)](https://class.coursera.org/algorithmicthink1-004/lecture/59)
- [ ] [Asymptotics (video)](https://class.coursera.org/algorithmicthink1-004/lecture/61)
- [ ] [UC Berkeley Big O (video)](https://archive.org/details/ucberkeley_webcast_VIS4YDpuP98)
- [ ] [UC Berkeley Big Omega (video)](https://archive.org/details/ucberkeley_webcast_ca3e7UVmeUc)
- [ ] [Amortized Analysis (video)](https://www.youtube.com/watch?v=B3SpQZaAZP4&index=10&list=PL1BaGV1cIH4UhkL8a9bJGG356covJ76qN)
- [ ] [Illustrating "Big O" (video)](https://class.coursera.org/algorithmicthink1-004/lecture/63)
- [ ] TopCoder (includes recurrence relations and master theorem):
    - [Computational Complexity: Section 1](https://www.topcoder.com/community/competitive-programming/tutorials/computational-complexity-section-1/)
    - [Computational Complexity: Section 2](https://www.topcoder.com/community/competitive-programming/tutorials/computational-complexity-section-2/)
- [ ] [Cheat sheet](http://bigocheatsheet.com/)


    일부 강의가 너무 수학적이라면, 아래로 가서 이산 수학에 대한 동영상을 보며 배경 지식을 쌓아보세요.

</details>

## 자료구조

<details>
<summary>Data Structures</summary>

- ### 배열
    - 자동 리사이징 벡터 구현하기
    - [ ] 설명:
        - [배열 (영상)](https://www.coursera.org/learn/data-structures/lecture/OsBSF/arrays)
        - [UCBerkley CS61B - 선형과 다차원 배열 (영상)](https://youtu.be/Wp8oiO_CZZE?t=15m32s)
        - [배열 기본 (영상)](https://archive.org/details/0102WhatYouShouldKnow/02_04-basicArrays.mp4)
        - [다차원 배열 (영상)](https://archive.org/details/0102WhatYouShouldKnow/02_05-multidimensionalArrays.mp4)
        - [동적 배열 (영상)](https://www.coursera.org/learn/data-structures/lecture/EwbnV/dynamic-arrays)
        - [가변 배열 (영상)](https://www.youtube.com/watch?v=1jtrQqYpt7g)
        - [가변 배열 (영상)](https://archive.org/details/0102WhatYouShouldKnow/02_06-jaggedArrays.mp4)
        - [배열 리사이징 (영상)](https://archive.org/details/0102WhatYouShouldKnow/03_01-resizableArrays.mp4)
    - [ ] 벡터 구현하기 (자동 리사이징을 포함한 동적 배열):
        - [ ] 배열, 포인터 및 인덱싱 대신하여 특정 인덱스에 접근하는 포인터 연산을 통한 코딩 연습
        - [ ] 메모리 할당을 포함한 새 배열
            - 배열 메소드 등의 기능을 활용하지 않으면서 정수 배열에 메모리를 할당할 수 있어야 함
            - 16으로 시작하거나 시작하는 숫자가 크다면 2의 제곱수(16, 32, 64, 128)로 시작
        - [ ] size() - 항목의 개수
        - [ ] capacity() - 들어갈 수 있는 항목의 최대 개수
        - [ ] is_empty()
        - [ ] at(index) - 인덱스에 있는 항목을 돌려주고, 인덱스가 범위 밖이면 에러를 냄
        - [ ] push(item)
        - [ ] insert(index, item) - index에 item을 삽입하고 기존 인덱스의 값부터 쭉 오른쪽으로 쉬프트
        - [ ] prepend(item) - 맨 앞에 원소를 삽입
        - [ ] pop() - 마지막 원소를 삭제하고 값을 돌려준다
        - [ ] delete(index) - delete item at index, shifting all trailing elements left
        - [ ] remove(item) - looks for value and removes index holding it (even if in multiple places)
        - [ ] find(item) - looks for value and returns first index with that value, -1 if not found
        - [ ] resize(new_capacity) // private 함수
            - 용량이 꽉 차면, 그 두배로 크기를 조정한다.
            - item을 하나 꺼낼 때, 용량이 1/4이라면, 용량을 절반으로 줄인다.
    - [ ] 시간 복잡도
        - 접근, 수정, 끝에 추가/삭제하는 데 O(1)
        - 다른 곳에 추가/삭제하는 데 O(n)
    - [ ] 공간 복잡도
        - 메모리에 연속적으로 있어서, 근접성이 성능을 향상시킨다.
        - 필요한 공간 = (n 이상인 배열의 용량) * item의 크기, 하지만 2n 크기에서는 여전히 O(n)

- ### 링크드 리스트
    - [ ] 설명:
        - [ ] [단일 연결 리스트 (영상)](https://www.coursera.org/learn/data-structures/lecture/kHhgK/singly-linked-lists)
        - [ ] [CS 61B - 연결 리스트 1 (영상)](https://archive.org/details/ucberkeley_webcast_htzJdKoEmO0)
        - [ ] [CS 61B - 연결 리스트 2 (영상)](https://archive.org/details/ucberkeley_webcast_-c4I3gFYe3w)
    - [ ] [C Code (video)](https://www.youtube.com/watch?v=QN6FPiD0Gzo)
            - 전체 영상은 아니고, 노드 구조와 메모리 할당에 대한 부분입니다.
    - [ ] 연결 리스트 vs 배열:
        - [Core Linked Lists Vs Arrays (video)](https://www.coursera.org/learn/data-structures-optimizing-performance/lecture/rjBs9/core-linked-lists-vs-arrays)
        - [실세계에서의 연결 리스트 Vs 배열 (영상)](https://www.coursera.org/learn/data-structures-optimizing-performance/lecture/QUaUd/in-the-real-world-lists-vs-arrays)
    - [ ] [왜 연결 리스트를 기피해야 하는지 (영상)](https://www.youtube.com/watch?v=YQs6IC-vgmo)
    - [ ] 짚고가기: 이중 포인터에 대한 지식이 필요하다면:
        (for when you pass a pointer to a function that may change the address where that pointer points)
        이 페이지는 포인터가 포인터를 가리키는 것을 파악하는 정도입니다. 저는 아래 목록을 순서대로 읽지 않기를 권장합니다. 가독성과 유지 보수성이 더 좋기 때문입니다.
        - [Pointers to Pointers](https://www.eskimo.com/~scs/cclass/int/sx8.html)
    - [ ] 구현 (저는 tail 포인터가 있는 것과 없는 것 모두 구현했었습니다.):
        - [ ] size() - returns number of data elements in list
        - [ ] empty() - bool returns true if empty
        - [ ] value_at(index) - returns the value of the nth item (starting at 0 for first)
        - [ ] push_front(value) - adds an item to the front of the list
        - [ ] pop_front() - remove front item and return its value
        - [ ] push_back(value) - adds an item at the end
        - [ ] pop_back() - removes end item and returns its value
        - [ ] front() - get value of front item
        - [ ] back() - get value of end item
        - [ ] insert(index, value) - insert value at index, so current item at that index is pointed to by new item at index
        - [ ] erase(index) - removes node at given index
        - [ ] value_n_from_end(n) - returns the value of the node at nth position from the end of the list
        - [ ] reverse() - reverses the list
        - [ ] remove_value(value) - removes the first item in the list with this value
    - [ ] 이중 연결 리스트
        - [설명 (영상)](https://www.coursera.org/learn/data-structures/lecture/jpGKD/doubly-linked-lists)
        - 구현할 필요는 없습니다.

- ### 스택
    - [ ] [Stacks (video)](https://www.coursera.org/learn/data-structures/lecture/UdKzQ/stacks)
    - [ ] [Using Stacks Last-In First-Out (video)](https://archive.org/details/0102WhatYouShouldKnow/05_01-usingStacksForLast-inFirst-out.mp4)
    - [ ] Will not implement. Implementing with array is trivial.

- ### 큐
    - [ ] [Using Queues First-In First-Out(video)](https://archive.org/details/0102WhatYouShouldKnow/05_03-usingQueuesForFirst-inFirst-out.mp4)
    - [ ] [Queue (video)](https://www.coursera.org/lecture/data-structures/queues-EShpq)
    - [ ] [Circular buffer/FIFO](https://en.wikipedia.org/wiki/Circular_buffer)
    - [ ] [Priority Queues (video)](https://archive.org/details/0102WhatYouShouldKnow/05_04-priorityQueuesAndDeques.mp4)
    - [ ] tail 포인터가 있는 연결 리스트를 사용하여 구현하기:
        - enqueue(value) - tail이 가리키는 곳에 value를 추가한다
        - dequeue() - value를 반환하고 가장 최근에 추가된 원소(front)를 제거한다.
        - empty()
    - [ ] 고정 길이 배열을 사용하여 구현하기:
        - enqueue(value) - 사용 가능한 저장 공간의 끝에 item을 추가한다.
        - dequeue() - value를 반환하고 가장 최근에 추가된 원소를 제거한다.
        - empty()
        - full()
    - [ ] 비용:
        - a bad implementation using linked list where you enqueue at head and dequeue at tail would be O(n)
            because you'd need the next to last element, causing a full traversal each dequeue
        - enqueue: O(1) (amortized, linked list and array [probing])
        - dequeue: O(1) (linked list and array)
        - empty: O(1) (linked list and array)

- ### 해시 테이블
    - [ ] 동영상들:
        - [ ] [Hashing with Chaining (video)](https://www.youtube.com/watch?v=0M_kIqhwbFo&list=PLUl4u3cNGP61Oq3tWYp6V_F-5jb5L2iHb&index=8)
        - [ ] [Table Doubling, Karp-Rabin (video)](https://www.youtube.com/watch?v=BRO7mVIFt08&index=9&list=PLUl4u3cNGP61Oq3tWYp6V_F-5jb5L2iHb)
        - [ ] [Open Addressing, Cryptographic Hashing (video)](https://www.youtube.com/watch?v=rvdJDijO2Ro&index=10&list=PLUl4u3cNGP61Oq3tWYp6V_F-5jb5L2iHb)
        - [ ] [PyCon 2010: The Mighty Dictionary (video)](https://www.youtube.com/watch?v=C4Kc8xzcA68)
        - [ ] [(Advanced) Randomization: Universal & Perfect Hashing (video)](https://www.youtube.com/watch?v=z0lJ2k0sl1g&list=PLUl4u3cNGP6317WaSNfmCvGym2ucw3oGp&index=11)
        - [ ] [(Advanced) Perfect hashing (video)](https://www.youtube.com/watch?v=N0COwN14gt0&list=PL2B4EEwhKD-NbwZ4ezj7gyc_3yNrojKM9&index=4)

    - [ ] 온라인 강의들:
        - [ ] [Understanding Hash Functions (video)](https://archive.org/details/0102WhatYouShouldKnow/06_02-understandingHashFunctions.mp4)
        - [ ] [Using Hash Tables (video)](https://archive.org/details/0102WhatYouShouldKnow/06_03-usingHashTables.mp4)
        - [ ] [Supporting Hashing (video)](https://archive.org/details/0102WhatYouShouldKnow/06_04-supportingHashing.mp4)
        - [ ] [Language Support Hash Tables (video)](https://archive.org/details/0102WhatYouShouldKnow/06_05-languageSupportForHashTables.mp4)
        - [ ] [Core Hash Tables (video)](https://www.coursera.org/learn/data-structures-optimizing-performance/lecture/m7UuP/core-hash-tables)
        - [ ] [Data Structures (video)](https://www.coursera.org/learn/data-structures/home/week/3)
        - [ ] [Phone Book Problem (video)](https://www.coursera.org/learn/data-structures/lecture/NYZZP/phone-book-problem)
        - [ ] distributed hash tables:
            - [Instant Uploads And Storage Optimization In Dropbox (video)](https://www.coursera.org/learn/data-structures/lecture/DvaIb/instant-uploads-and-storage-optimization-in-dropbox)
            - [Distributed Hash Tables (video)](https://www.coursera.org/learn/data-structures/lecture/tvH8H/distributed-hash-tables)

    - [ ] Linear probing을 사용하여 배열로 구현해보기
        - hash(k, m) - m은 해시 테이블의 크기
        - add(key, value) - 키가 이미 존재한다면, 값을 갱신한다.
        - exists(key)
        - get(key)
        - remove(key)

</details>

## 추가 지식

<details>
<summary>More Knowledge</summary>

- ### Binary search
    - [ ] [Binary Search (video)](https://www.youtube.com/watch?v=D5SrAga1pno)
    - [ ] [Binary Search (video)](https://www.khanacademy.org/computing/computer-science/algorithms/binary-search/a/binary-search)
    - [ ] [자세한 내용](https://www.topcoder.com/community/competitive-programming/tutorials/binary-search/)
    - [ ] 구현:
        - (정수가 정렬된 배열에서) 이진 탐색
        - 재귀를 사용한 이진 탐색

- ### Bitwise operations
    - [ ] [Bits cheat sheet](https://github.com/jwasham/coding-interview-university/blob/master/extras/cheat%20sheets/bits-cheat-cheet.pdf) - you should know many of the powers of 2 from (2^1 to 2^16 and 2^32)
<<<<<<< HEAD
    - [ ] 비트 연산자(&, |, ^, ~, >>, <<) 제대로 이해하기
        - [ ] [워드](https://en.wikipedia.org/wiki/Word_(computer_architecture))
        - [ ] 시작하기 좋은 곳:
=======
    - [ ] Get a really good understanding of manipulating bits with: &, |, ^, ~, >>, <<
        - [ ] [words](https://en.wikipedia.org/wiki/Word_(computer_architecture))
        - [ ] Good intro:
>>>>>>> 3ca96024
            [Bit Manipulation (video)](https://www.youtube.com/watch?v=7jkIUgLC29I)
        - [ ] [C Programming Tutorial 2-10: Bitwise Operators (video)](https://www.youtube.com/watch?v=d0AwjSpNXR0)
        - [ ] [Bit Manipulation](https://en.wikipedia.org/wiki/Bit_manipulation)
        - [ ] [Bitwise Operation](https://en.wikipedia.org/wiki/Bitwise_operation)
        - [ ] [Bithacks](https://graphics.stanford.edu/~seander/bithacks.html)
        - [ ] [The Bit Twiddler](https://bits.stephan-brumme.com/)
        - [ ] [The Bit Twiddler Interactive](https://bits.stephan-brumme.com/interactive.html)
    - [ ] 2의 보수와 1의 보수
        - [Binary: Plusses & Minuses (Why We Use Two's Complement) (video)](https://www.youtube.com/watch?v=lKTsv6iVxV4)
        - [1의 보수](https://ko.wikipedia.org/wiki/1의_보수)
        - [2의 보수](https://ko.wikipedia.org/wiki/2의_보수)
    - [ ] count set bits
        - [4 ways to count bits in a byte (video)](https://youtu.be/Hzuzo9NJrlc)
        - [Count Bits](https://graphics.stanford.edu/~seander/bithacks.html#CountBitsSetKernighan)
        - [How To Count The Number Of Set Bits In a 32 Bit Integer](http://stackoverflow.com/questions/109023/how-to-count-the-number-of-set-bits-in-a-32-bit-integer)
    - [ ] round to next power of 2:
        - [Round Up To Next Power Of Two](https://bits.stephan-brumme.com/roundUpToNextPowerOfTwo.html)
    - [ ] swap values:
        - [Swap](https://bits.stephan-brumme.com/swap.html)
    - [ ] absolute value:
        - [Absolute Integer](https://bits.stephan-brumme.com/absInteger.html)

</details>

## 트리

<details>
<summary>Trees</summary>

- ### Trees - Notes & Background
    - [ ] [Series: Core Trees (video)](https://www.coursera.org/learn/data-structures-optimizing-performance/lecture/ovovP/core-trees)
    - [ ] [Series: Trees (video)](https://www.coursera.org/learn/data-structures/lecture/95qda/trees)
    - 트리 기초 형태 만들기
    - 순회
    - 알고리즘 다루기
    - [ ] [BFS(너비-우선 탐색;breadth-first search) and DFS(깊이-우선 탐색;depth-first search)](https://www.youtube.com/watch?v=uWL6FJhq5fM)
        - BFS 노트:
           - level order (BFS, 큐를 사용하여)
           - 시간 복잡도: O(n)
           - 공간 복잡도:
                최고: O(1)
                최악: O(n/2)=O(n)
        - DFS 노트:
            - 시간 복잡도: O(n)
            - 공간 복잡도:
                최고: O(log n) - 평균적으로, 트리의 높이이다.
                최악: O(n)
            - 중위(inorder) (DFS: 왼쪽, 자신, 오른쪽)
            - 후위(postorder) (DFS: 왼쪽, 오른쪽, 자신)
            - 전위(preorder) (DFS: 자신, 왼쪽, 오른쪽)

- ### Binary search trees: BSTs
    - [ ] [Binary Search Tree Review (video)](https://www.youtube.com/watch?v=x6At0nzX92o&index=1&list=PLA5Lqm4uh9Bbq-E0ZnqTIa8LRaL77ica6)
    - [ ] [Series (video)](https://www.coursera.org/learn/data-structures-optimizing-performance/lecture/p82sw/core-introduction-to-binary-search-trees)
        - starts with symbol table and goes through BST applications
    - [ ] [Introduction (video)](https://www.coursera.org/learn/data-structures/lecture/E7cXP/introduction)
    - [ ] [MIT (video)](https://www.youtube.com/watch?v=9Jry5-82I68)
    - C/C++:
        - [ ] [이진 탐색 트리 - C/C++로 구현하기 (영상)](https://www.youtube.com/watch?v=COZK7NATh4k&list=PL2_aWCzGMAwI3W_JlcBbtYTwiQSsOTa6P&index=28)
        - [ ] [BST 구현 - 스택과 힙에 메모리 할당 (영상)](https://www.youtube.com/watch?v=hWokyBoo0aI&list=PL2_aWCzGMAwI3W_JlcBbtYTwiQSsOTa6P&index=29)
        - [ ] [이진 탐색 트리에서 가장 작은 원소와 가장 큰 원소 찾기 (영상)](https://www.youtube.com/watch?v=Ut90klNN264&index=30&list=PL2_aWCzGMAwI3W_JlcBbtYTwiQSsOTa6P)
        - [ ] [이진 트리의 높이 구하기 (영상)](https://www.youtube.com/watch?v=_pnqMz5nrRs&list=PL2_aWCzGMAwI3W_JlcBbtYTwiQSsOTa6P&index=31)
        - [ ] [이진 트리 순회 - 너비-우선과 깊이-우선 전략 (영상)](https://www.youtube.com/watch?v=9RHO6jU--GU&list=PL2_aWCzGMAwI3W_JlcBbtYTwiQSsOTa6P&index=32)
        - [ ] [이진 트리: Level Order Traversal (video)](https://www.youtube.com/watch?v=86g8jAQug04&index=33&list=PL2_aWCzGMAwI3W_JlcBbtYTwiQSsOTa6P)
        - [ ] [이진 트리 순회: 전위, 중위, 후위 (영상)](https://www.youtube.com/watch?v=gm8DUJJhmY4&index=34&list=PL2_aWCzGMAwI3W_JlcBbtYTwiQSsOTa6P)
        - [ ] [이진 트리가 이진 탐색 트리인지 아닌 지 확인하기 (영상)](https://www.youtube.com/watch?v=yEwSGhSsT0U&index=35&list=PL2_aWCzGMAwI3W_JlcBbtYTwiQSsOTa6P)
        - [ ] [이진 탐색 트리에서 노드 삭제하기 (영상)](https://www.youtube.com/watch?v=gcULXE7ViZw&list=PL2_aWCzGMAwI3W_JlcBbtYTwiQSsOTa6P&index=36)
        - [ ] [Inorder Successor in a binary search tree (video)](https://www.youtube.com/watch?v=5cPbNCrdotA&index=37&list=PL2_aWCzGMAwI3W_JlcBbtYTwiQSsOTa6P)
    - [ ] 구현:
        - [ ] insert    // 트리에 어떤 값을 삽입
        - [ ] get_node_count // 저장된 값들의 개수 세기
        - [ ] print_values // 트리 안의 값들을 최소부터 최대까지 출력
        - [ ] delete_tree
        - [ ] is_in_tree // 주어진 값이 트리 안에 있는 지를 반환
        - [ ] get_height // 어떤 노드의 높이를 반환 (노드 하나의 높이는 1이다.)
        - [ ] get_min   // 트리에 저장된 값 중 가장 작은 값을 반환
        - [ ] get_max   // 트리에 저장된 값 중 가장 큰 값을 반환
        - [ ] is_binary_search_tree
        - [ ] delete_value
        - [ ] get_successor // 값이 주어지면, 다음으로 가장 큰 값을, 없으면 -1을 반환

- ### Heap / Priority Queue / Binary Heap
    - 트리처럼 보여지지만, 보통은 선형으로 저장됩니다. (배열, 링크드리스트처럼)
    - [ ] [힙(Heap)](https://en.wikipedia.org/wiki/Heap_(data_structure))
    - [ ] [소개 (영상)](https://www.coursera.org/learn/data-structures/lecture/2OpTs/introduction)
    - [ ] [Naive한 구현들 (영상)](https://www.coursera.org/learn/data-structures/lecture/z3l9N/naive-implementations)
    - [ ] [이진 트리 (영상)](https://www.coursera.org/learn/data-structures/lecture/GRV2q/binary-trees)
    - [ ] [Tree Height Remark (video)](https://www.coursera.org/learn/data-structures/supplement/S5xxz/tree-height-remark)
    - [ ] [기본 연산들 (영상)](https://www.coursera.org/learn/data-structures/lecture/0g1dl/basic-operations)
    - [ ] [완전 이진 트리 (영상)](https://www.coursera.org/learn/data-structures/lecture/gl5Ni/complete-binary-trees)
    - [ ] [의사 코드(Pseudocode) (영상)](https://www.coursera.org/learn/data-structures/lecture/HxQo9/pseudocode)
    - [ ] [힙 정렬 - 시작하기 (영상)](https://youtu.be/odNJmw5TOEE?list=PLFDnELG9dpVxQCxuD-9BSy2E7BWY3t5Sm&t=3291)
    - [ ] [힙 정렬 (영상)](https://www.coursera.org/learn/data-structures/lecture/hSzMO/heap-sort)
    - [ ] [힙 만들기 (영상)](https://www.coursera.org/learn/data-structures/lecture/dwrOS/building-a-heap)
    - [ ] [MIT: 힙과 힙 정렬 (영상)](https://www.youtube.com/watch?v=B7hVxCmfPtM&index=4&list=PLUl4u3cNGP61Oq3tWYp6V_F-5jb5L2iHb)
    - [ ] [CS 61B Lecture 24: 우선순위 큐 (영상)](https://archive.org/details/ucberkeley_webcast_yIUFT6AKBGE)
    - [ ] [선형 시간에 힙 만들기 (max-heap)](https://www.youtube.com/watch?v=MiyLo8adrWw)
    - [ ] max-heap 구현하기:
        - [ ] insert
        - [ ] sift_up - `insert` 하려면 필요
        - [ ] get_max - 최대 원소를 반환하되, 삭제는 하지 않는다.
        - [ ] get_size() - 저장된 원소들의 개수를 반환
        - [ ] is_empty() - 힙에 원소를 하나도 없는 지 반환
        - [ ] extract_max - 최대 원소를 반환하고, 그걸 삭제한다.
        - [ ] sift_down - `extract_max` 하려면 필요하다
        - [ ] remove(x) - x번째 원소를 삭제
        - [ ] heapify - 배열에 있는 원소들로 힙을 만든다. `heap_sort` 하려면 필요
        - [ ] heap_sort() - 정렬되지 않은 배열을 받아서 정렬된 배열로 만든다. 추가 메모리 없이 제자리에서 max-heap을 사용한다.
            - 노트: min-heap을 사용하면 연산을 줄일 수 있지만, 공간이 두 배로 필요합니다. (제자리에서 못 하기 때문에)

</details>

## 정렬

<details>
<summary>Sorting</summary>

- [ ] Notes:
    - 정렬들 구현 & 각 정렬의 최적의 경우/최악의 경우, 평균적인 복잡도를 알기:
        - 버블 소트 쓰지 마세요 - 끔찍하니까요 - n이 16이하 제외하고 O(n^2)
    - [ ] 정렬 알고리즘들의 안정성 ("퀵소트는 안정적인가?")
        - [정렬 알고리즘의 안정성](https://en.wikipedia.org/wiki/Sorting_algorithm#Stability)
        - [정렬 알고리즘들의 안정성](http://stackoverflow.com/questions/1517793/stability-in-sorting-algorithms)
        - [정렬 알고리즘들의 안정성](http://www.geeksforgeeks.org/stability-in-sorting-algorithms/)
        - [정렬 알고리즘들 - 안정성](http://homepages.math.uic.edu/~leon/cs-mcs401-s08/handouts/stability.pdf)
    - [ ] 어떤 알고리즘들에 연결 리스트를 쓸 수 있는가? 배열은? 둘 다는?
        - 연결 리스트를 정렬하는 것은 추천하지 않지만, 병합 정렬은 가능합니다.
        - [링크드 리스트로 병합 정렬](http://www.geeksforgeeks.org/merge-sort-for-linked-list/)

- 힙소트의 경우, 위의 힙 데이터 구조를 보세요. 힙 정렬은 훌륭하지만 안정적이지 못합니다.

- [ ] [Sedgewick - Mergesort (5 videos)](https://www.coursera.org/learn/algorithms-part1/home/week/3)
    - [ ] [1. Mergesort](https://www.coursera.org/learn/algorithms-part1/lecture/ARWDq/mergesort)
    - [ ] [2. Bottom up Mergesort](https://www.coursera.org/learn/algorithms-part1/lecture/PWNEl/bottom-up-mergesort)
    - [ ] [3. Sorting Complexity](https://www.coursera.org/learn/algorithms-part1/lecture/xAltF/sorting-complexity)
    - [ ] [4. Comparators](https://www.coursera.org/learn/algorithms-part1/lecture/9FYhS/comparators)
    - [ ] [5. Stability](https://www.coursera.org/learn/algorithms-part1/lecture/pvvLZ/stability)

- [ ] [Sedgewick - Quicksort (4 videos)](https://www.coursera.org/learn/algorithms-part1/home/week/3)
    - [ ] [1. Quicksort](https://www.coursera.org/learn/algorithms-part1/lecture/vjvnC/quicksort)
    - [ ] [2. Selection](https://www.coursera.org/learn/algorithms-part1/lecture/UQxFT/selection)
    - [ ] [3. Duplicate Keys](https://www.coursera.org/learn/algorithms-part1/lecture/XvjPd/duplicate-keys)
    - [ ] [4. System Sorts](https://www.coursera.org/learn/algorithms-part1/lecture/QBNZ7/system-sorts)

- [ ] UC Berkeley:
    - [ ] [CS 61B Lecture 29: Sorting I (video)](https://archive.org/details/ucberkeley_webcast_EiUvYS2DT6I)
    - [ ] [CS 61B Lecture 30: Sorting II (video)](https://archive.org/details/ucberkeley_webcast_2hTY3t80Qsk)
    - [ ] [CS 61B Lecture 32: Sorting III (video)](https://archive.org/details/ucberkeley_webcast_Y6LOLpxg6Dc)
    - [ ] [CS 61B Lecture 33: Sorting V (video)](https://archive.org/details/ucberkeley_webcast_qNMQ4ly43p4)

- [ ] [Bubble Sort (영상)](https://www.youtube.com/watch?v=P00xJgWzz2c&index=1&list=PL89B61F78B552C1AB)
- [ ] [Analyzing Bubble Sort (영상)](https://www.youtube.com/watch?v=ni_zk257Nqo&index=7&list=PL89B61F78B552C1AB)
- [ ] [삽입 정렬과 병합 정렬 (영상)](https://www.youtube.com/watch?v=Kg4bqzAqRBM&index=3&list=PLUl4u3cNGP61Oq3tWYp6V_F-5jb5L2iHb)
- [ ] [삽입 (영상)](https://www.youtube.com/watch?v=c4BRHC7kTaQ&index=2&list=PL89B61F78B552C1AB)
- [ ] [병합 정렬 (영상)](https://www.youtube.com/watch?v=GCae1WNvnZM&index=3&list=PL89B61F78B552C1AB)
- [ ] [퀵 정렬 (영상)](https://www.youtube.com/watch?v=y_G9BkAm6B8&index=4&list=PL89B61F78B552C1AB)
- [ ] [선택 정렬 (영상)](https://www.youtube.com/watch?v=6nDMgr0-Yyo&index=8&list=PL89B61F78B552C1AB)

- [ ] 병합 정렬 코드:
    - [ ] [Using output array (C)](http://www.cs.yale.edu/homes/aspnes/classes/223/examples/sorting/mergesort.c)
    - [ ] [Using output array (Python)](https://github.com/jwasham/practice-python/blob/master/merge_sort/merge_sort.py)
    - [ ] [In-place (C++)](https://github.com/jwasham/practice-cpp/blob/master/merge_sort/merge_sort.cc)
- [ ] 퀵 정렬 코드:
    - [ ] [구현 (C언어)](http://www.cs.yale.edu/homes/aspnes/classes/223/examples/randomization/quick.c)
    - [ ] [구현 (C언어)](https://github.com/jwasham/practice-c/blob/master/quick_sort/quick_sort.c)
    - [ ] [구현 (Python)](https://github.com/jwasham/practice-python/blob/master/quick_sort/quick_sort.py)

- [ ] 구현:
    - [ ] 병합 정렬: 평균과 최악의 경우 O(n log n)
    - [ ] 퀵 정렬: 평균적인 경우 O(n log n) 
    - 선택 정렬과 삽입 정렬은 둘 다 평균과 최악의 경우에 O(n^2)
    - 힙 정렬의 경우, 위의 힙 데이터 구조를 보세요.

- [ ] 필요한 건 아니지만, 아래도 추천합니다:
    - [ ] [Sedgewick - 기수 정렬(Radix Sorts) (6 videos)](https://www.coursera.org/learn/algorithms-part2/home/week/3)
        - [ ] [1. Strings in Java](https://www.coursera.org/learn/algorithms-part2/lecture/vGHvb/strings-in-java)
        - [ ] [2. Key Indexed Counting](https://www.coursera.org/learn/algorithms-part2/lecture/2pi1Z/key-indexed-counting)
        - [ ] [3. Least Significant Digit First String Radix Sort](https://www.coursera.org/learn/algorithms-part2/lecture/c1U7L/lsd-radix-sort)
        - [ ] [4. Most Significant Digit First String Radix Sort](https://www.coursera.org/learn/algorithms-part2/lecture/gFxwG/msd-radix-sort)
        - [ ] [5. 3 Way Radix Quicksort](https://www.coursera.org/learn/algorithms-part2/lecture/crkd5/3-way-radix-quicksort)
        - [ ] [6. Suffix Arrays](https://www.coursera.org/learn/algorithms-part2/lecture/TH18W/suffix-arrays)
    - [ ] [Radix Sort](http://www.cs.yale.edu/homes/aspnes/classes/223/notes.html#radixSort)
    - [ ] [Radix Sort (video)](https://www.youtube.com/watch?v=xhr26ia4k38)
    - [ ] [Radix Sort, Counting Sort (linear time given constraints) (video)](https://www.youtube.com/watch?v=Nz1KZXbghj8&index=7&list=PLUl4u3cNGP61Oq3tWYp6V_F-5jb5L2iHb)
    - [ ] [Randomization: Matrix Multiply, Quicksort, Freivalds' algorithm (video)](https://www.youtube.com/watch?v=cNB2lADK3_s&index=8&list=PLUl4u3cNGP6317WaSNfmCvGym2ucw3oGp)
    - [ ] [Sorting in Linear Time (video)](https://www.youtube.com/watch?v=pOKy3RZbSws&list=PLUl4u3cNGP61hsJNdULdudlRL493b-XZf&index=14)

개략적으로 보자면, 여기에 시각적으로 나타낸 [15가지 정렬 알고리즘들](https://www.youtube.com/watch?v=kPRA0W1kECg)을 보세요.
이 주제에 대해서 더 자세히 알고 싶다면, [몇몇 주제에 대한 세부사항](#몇몇-주제에-대한-세부사항)에서 "정렬" 섹션를 보세요.

</details>

## 그래프

<details>
<summary>Graphs</summary>

그래프는 컴퓨터 과학의 여러 문제들을 표현하는 데 사용할 수 있다. 때문에 이 섹션은 트리나 정렬 섹션처럼 길다.

- 노트:
    - 메모리에 그래프를 표시하는 세 가지 기본 방법이 있다:
        - 오브젝트와 포인터
        - 행렬
        - 인접 리스트
    - 각각의 표현과 장단점을 숙지하라.
    - 넓이 우선 탐색(BFS)와 깊이 우선 탐색(DFS) - 계산상의 복잡성, 장단점, 실제 코드로 구현하는 방법을 알아야 한다.
    - 질문을 받을 시 먼저 그래프 기반 솔루션을 찾고, 없을 경우에 다른 솔루션으로 넘어가라.

- [ ] MIT(영상):
    - [ ] [너비 우선 탐색(BFS;Breadth-First Search)](https://www.youtube.com/watch?v=s-CYnVz-uh4&list=PLUl4u3cNGP61Oq3tWYp6V_F-5jb5L2iHb&index=13)
    - [ ] [깊이 우선 탐색(DFS;Depth-First Search)]((https://www.youtube.com/watch?v=AfSk24UTFS8&list=PLUl4u3cNGP61Oq3tWYp6V_F-5jb5L2iHb&index=14)

- [ ] Skiena의 강좌 - 시작하기 아주 좋습니다:
    - [ ] [CSE373 2012 - Lecture 11 - Graph Data Structures (video)](https://www.youtube.com/watch?v=OiXxhDrFruw&list=PLOtl7M3yp-DV69F32zdK7YJcNXpTunF2b&index=11)
    - [ ] [CSE373 2012 - Lecture 12 - Breadth-First Search (video)](https://www.youtube.com/watch?v=g5vF8jscteo&list=PLOtl7M3yp-DV69F32zdK7YJcNXpTunF2b&index=12)
    - [ ] [CSE373 2012 - Lecture 13 - Graph Algorithms (video)](https://www.youtube.com/watch?v=S23W6eTcqdY&list=PLOtl7M3yp-DV69F32zdK7YJcNXpTunF2b&index=13)
    - [ ] [CSE373 2012 - Lecture 14 - Graph Algorithms (con't) (video)](https://www.youtube.com/watch?v=WitPBKGV0HY&index=14&list=PLOtl7M3yp-DV69F32zdK7YJcNXpTunF2b)
    - [ ] [CSE373 2012 - Lecture 15 - Graph Algorithms (con't 2) (video)](https://www.youtube.com/watch?v=ia1L30l7OIg&index=15&list=PLOtl7M3yp-DV69F32zdK7YJcNXpTunF2b)
    - [ ] [CSE373 2012 - Lecture 16 - Graph Algorithms (con't 3) (video)](https://www.youtube.com/watch?v=jgDOQq6iWy8&index=16&list=PLOtl7M3yp-DV69F32zdK7YJcNXpTunF2b)

- [ ] 그래프 (검토, 그 외 여러가지):

    - [ ] [6.006 Single-Source Shortest Paths Problem (video)](https://www.youtube.com/watch?v=Aa2sqUhIn-E&index=15&list=PLUl4u3cNGP61Oq3tWYp6V_F-5jb5L2iHb)
    - [ ] [6.006 Dijkstra (video)](https://www.youtube.com/watch?v=2E7MmKv0Y24&index=16&list=PLUl4u3cNGP61Oq3tWYp6V_F-5jb5L2iHb)
    - [ ] [6.006 Bellman-Ford (video)](https://www.youtube.com/watch?v=ozsuci5pIso&list=PLUl4u3cNGP61Oq3tWYp6V_F-5jb5L2iHb&index=17)
    - [ ] [6.006 Speeding Up Dijkstra (video)](https://www.youtube.com/watch?v=CHvQ3q_gJ7E&list=PLUl4u3cNGP61Oq3tWYp6V_F-5jb5L2iHb&index=18)
    - [ ] [Aduni: Graph Algorithms I - Topological Sorting, Minimum Spanning Trees, Prim's Algorithm -  Lecture 6 (video)]( https://www.youtube.com/watch?v=i_AQT_XfvD8&index=6&list=PLFDnELG9dpVxQCxuD-9BSy2E7BWY3t5Sm)
    - [ ] [Aduni: Graph Algorithms II - DFS, BFS, Kruskal's Algorithm, Union Find Data Structure - Lecture 7 (video)]( https://www.youtube.com/watch?v=ufj5_bppBsA&list=PLFDnELG9dpVxQCxuD-9BSy2E7BWY3t5Sm&index=7)
    - [ ] [Aduni: Graph Algorithms III: Shortest Path - Lecture 8 (video)](https://www.youtube.com/watch?v=DiedsPsMKXc&list=PLFDnELG9dpVxQCxuD-9BSy2E7BWY3t5Sm&index=8)
    - [ ] [Aduni: Graph Alg. IV: Intro to geometric algorithms - Lecture 9 (video)](https://www.youtube.com/watch?v=XIAQRlNkJAw&list=PLFDnELG9dpVxQCxuD-9BSy2E7BWY3t5Sm&index=9)
    - [ ] ~~[CS 61B 2014 (starting at 58:09) (video)](https://youtu.be/dgjX4HdMI-Q?list=PL-XXv-cvA_iAlnI-BQr9hjqADPBtujFJd&t=3489)~~
    - [ ] [CS 61B 2014: Weighted graphs (video)](https://archive.org/details/ucberkeley_webcast_zFbq8vOZ_0k)
    - [ ] [Greedy Algorithms: Minimum Spanning Tree (video)](https://www.youtube.com/watch?v=tKwnms5iRBU&index=16&list=PLUl4u3cNGP6317WaSNfmCvGym2ucw3oGp)
    - [ ] [Strongly Connected Components Kosaraju's Algorithm Graph Algorithm (video)](https://www.youtube.com/watch?v=RpgcYiky7uw)

- Full Coursera Course:
    - [ ] [Algorithms on Graphs (video)](https://www.coursera.org/learn/algorithms-on-graphs/home/welcome)

- 내가 구현할 것:
    - [ ] DFS with 인접 리스트 (재귀)
    - [ ] DFS with 인접 리스트 (스택을 쓴 비재귀)
    - [ ] DFS with 인접 행렬 (재귀)
    - [ ] DFS with 인접 행렬 (스택을 쓴 비재귀)
    - [ ] BFS with 인접 리스트
    - [ ] BFS with 인접 행렬
    - [ ] 단일 출발지 최단 경로 (다익스트라)
    - [ ] 최소 신장 트리 (MST;minimum spanning tree)
    - DFS-기반 알고리즘들 (위의 Aduni 영상들을 보세요):
        - [ ] 사이클 검사/확인 (위상 정렬할 때 필요합니다. 시작하기 전에 검사해야 하거든요.)
        - [ ] 위상 정렬
        - [ ] 그래프 내의 연결 요소(Connected Component)들 개수
        - [ ] 강연결요소(SCC;Strongly Connected Component)들 나열하기
        - [ ] 이분 그래프 확인하기

Skiena의 책(아래의 책 섹션 참조)과 인터뷰 책에서 더 많은 그래프 실습을 할 수 있습니다.

</details>

## Even More Knowledge

<details>
<summary>더 많은 지식</summary>

- ### Recursion
    - [ ] 재귀와 백트래킹에 대한 스탠포드 대학 강의:
        - [ ] [Lecture 8 | Programming Abstractions (video)](https://www.youtube.com/watch?v=gl3emqCuueQ&list=PLFE6E58F856038C69&index=8)
        - [ ] [Lecture 9 | Programming Abstractions (video)](https://www.youtube.com/watch?v=uFJhEPrbycQ&list=PLFE6E58F856038C69&index=9)
        - [ ] [Lecture 10 | Programming Abstractions (video)](https://www.youtube.com/watch?v=NdF1QDTRkck&index=10&list=PLFE6E58F856038C69)
        - [ ] [Lecture 11 | Programming Abstractions (video)](https://www.youtube.com/watch?v=p-gpaIGRCQI&list=PLFE6E58F856038C69&index=11)
    - 재귀는 언제 사용해야 하는 지
    - 꼬리 재귀를 사용하는 게 그렇지 않은 것보다 얼마나 나은가요?
        - [ ] [꼬리 재귀가 무엇이고 왜 그게 좋지 않은지에 대하여](https://www.quora.com/What-is-tail-recursion-Why-is-it-so-bad)
        - [ ] [꼬리 재귀 (영상)](https://www.youtube.com/watch?v=L1jjXGfxozc)


- ### Dynamic Programming
    - 이 주제는 아주 어렵습니다. DP로 풀리는 각 문제마다 어떤 점화식을 정의해야 하는데 그게 까다롭습니다.
    - 얽혀있는 패턴들을 확실히 이해할 때까지, 많은 DP 예시 문제들을 찾아보기를 권합니다.
    - [ ] Videos:
        - Skiena씨의 영상들은 따라가기 힘듭니다. 가끔 화이트보드를 사용하시는 데 너무 작아서 보기가 힘들거든요.
        - [ ] [Skiena: CSE373 2012 - Lecture 19 - 동적 프로그래밍 소개 (영상)](https://youtu.be/Qc2ieXRgR0k?list=PLOtl7M3yp-DV69F32zdK7YJcNXpTunF2b&t=1718)
        - [ ] [Skiena: CSE373 2012 - Lecture 20 - Edit Distance (video)](https://youtu.be/IsmMhMdyeGY?list=PLOtl7M3yp-DV69F32zdK7YJcNXpTunF2b&t=2749)
        - [ ] [Skiena: CSE373 2012 - Lecture 21 - 동적 프로그래밍 예제들 (영상)](https://youtu.be/o0V9eYF4UI8?list=PLOtl7M3yp-DV69F32zdK7YJcNXpTunF2b&t=406)
        - [ ] [Skiena: CSE373 2012 - Lecture 22 - 동적 프로그래밍의 활용 (영상)](https://www.youtube.com/watch?v=dRbMC1Ltl3A&list=PLOtl7M3yp-DV69F32zdK7YJcNXpTunF2b&index=22)
        - [ ] [Simonson: Dynamic Programming 0 (59:18부터 시작) (영상)](https://youtu.be/J5aJEcOr6Eo?list=PLFDnELG9dpVxQCxuD-9BSy2E7BWY3t5Sm&t=3558)
        - [ ] [Simonson: Dynamic Programming I - Lecture 11 (영상)](https://www.youtube.com/watch?v=0EzHjQ_SOeU&index=11&list=PLFDnELG9dpVxQCxuD-9BSy2E7BWY3t5Sm)
        - [ ] [Simonson: Dynamic programming II - Lecture 12 (영상)](https://www.youtube.com/watch?v=v1qiRwuJU7g&list=PLFDnELG9dpVxQCxuD-9BSy2E7BWY3t5Sm&index=12)
        - [ ] List of individual DP problems (each is short):
            [Dynamic Programming (video)](https://www.youtube.com/playlist?list=PLrmLmBdmIlpsHaNTPP_jHHDx_os9ItYXr)
    - [ ] Yale Lecture notes:
        - [ ] [Dynamic Programming](http://www.cs.yale.edu/homes/aspnes/classes/223/notes.html#dynamicProgramming)
    - [ ] Coursera:
        - [ ] [The RNA secondary structure problem (video)](https://www.coursera.org/learn/algorithmic-thinking-2/lecture/80RrW/the-rna-secondary-structure-problem)
        - [ ] [A dynamic programming algorithm (video)](https://www.coursera.org/learn/algorithmic-thinking-2/lecture/PSonq/a-dynamic-programming-algorithm)
        - [ ] [Illustrating the DP algorithm (video)](https://www.coursera.org/learn/algorithmic-thinking-2/lecture/oUEK2/illustrating-the-dp-algorithm)
        - [ ] [Running time of the DP algorithm (video)](https://www.coursera.org/learn/algorithmic-thinking-2/lecture/nfK2r/running-time-of-the-dp-algorithm)
        - [ ] [DP vs. recursive implementation (video)](https://www.coursera.org/learn/algorithmic-thinking-2/lecture/M999a/dp-vs-recursive-implementation)
        - [ ] [Global pairwise sequence alignment (video)](https://www.coursera.org/learn/algorithmic-thinking-2/lecture/UZ7o6/global-pairwise-sequence-alignment)
        - [ ] [Local pairwise sequence alignment (video)](https://www.coursera.org/learn/algorithmic-thinking-2/lecture/WnNau/local-pairwise-sequence-alignment)

- ### Object-Oriented Programming
    - [ ] [Optional: UML 2.0 Series (video)](https://www.youtube.com/watch?v=OkC7HKtiZC0&list=PLGLfVvz_LVvQ5G-LdJ8RLqe-ndo7QITYc)
    - [ ] 객체 지향 소프트웨어 공학: UML과 JAVA를 사용한 소프트웨어 개발 (21개의 영상):
        - Can skip this if you have a great grasp of OO and OO design practices.
        - [OOSE: Software Dev Using UML and Java](https://www.youtube.com/playlist?list=PLJ9pm_Rc9HesnkwKlal_buSIHA-jTZMpO)
    - [ ] SOLID OOP Principles:
        - [ ] [Bob Martin SOLID Principles of Object Oriented and Agile Design (video)](https://www.youtube.com/watch?v=TMuno5RZNeE)
        - [ ] [SOLID Principles (video)](https://www.youtube.com/playlist?list=PL4CE9F710017EA77A)
        - [ ] S - [Single Responsibility Principle](http://www.oodesign.com/single-responsibility-principle.html) | [Single responsibility to each Object](http://www.javacodegeeks.com/2011/11/solid-single-responsibility-principle.html)
            - [더 알아보기](https://docs.google.com/open?id=0ByOwmqah_nuGNHEtcU5OekdDMkk)
        - [ ] O - [Open/Closed Principal](http://www.oodesign.com/open-close-principle.html)  | [On production level Objects are ready for extension for not for modification](https://en.wikipedia.org/wiki/Open/closed_principle)
            - [더 알아보기](http://docs.google.com/a/cleancoder.com/viewer?a=v&pid=explorer&chrome=true&srcid=0BwhCYaYDn8EgN2M5MTkwM2EtNWFkZC00ZTI3LWFjZTUtNTFhZGZiYmUzODc1&hl=en)
        - [ ] L - [Liskov Substitution Principal](http://www.oodesign.com/liskov-s-substitution-principle.html) | [Base Class and Derived class follow ‘IS A’ principal](http://stackoverflow.com/questions/56860/what-is-the-liskov-substitution-principle)
            - [더 알아보기](http://docs.google.com/a/cleancoder.com/viewer?a=v&pid=explorer&chrome=true&srcid=0BwhCYaYDn8EgNzAzZjA5ZmItNjU3NS00MzQ5LTkwYjMtMDJhNDU5ZTM0MTlh&hl=en)
        - [ ] I - [Interface segregation principle](http://www.oodesign.com/interface-segregation-principle.html) | clients should not be forced to implement interfaces they don't use
            - [Interface Segregation Principle in 5 minutes (video)](https://www.youtube.com/watch?v=3CtAfl7aXAQ)
            - [더 알아보기](http://docs.google.com/a/cleancoder.com/viewer?a=v&pid=explorer&chrome=true&srcid=0BwhCYaYDn8EgOTViYjJhYzMtMzYxMC00MzFjLWJjMzYtOGJiMDc5N2JkYmJi&hl=en)
        - [ ] D -[Dependency Inversion principle](http://www.oodesign.com/dependency-inversion-principle.html) | Reduce the dependency In composition of objects.
            - [Why Is The Dependency Inversion Principle And Why Is It Important](http://stackoverflow.com/questions/62539/what-is-the-dependency-inversion-principle-and-why-is-it-important)
            - [더 알아보기](http://docs.google.com/a/cleancoder.com/viewer?a=v&pid=explorer&chrome=true&srcid=0BwhCYaYDn8EgMjdlMWIzNGUtZTQ0NC00ZjQ5LTkwYzQtZjRhMDRlNTQ3ZGMz&hl=en)

- ### Design patterns
    - [ ] [Quick UML review (video)](https://www.youtube.com/watch?v=3cmzqZzwNDM&list=PLGLfVvz_LVvQ5G-LdJ8RLqe-ndo7QITYc&index=3)
    - [ ] Learn these patterns:
        - [ ] strategy
        - [ ] singleton
        - [ ] adapter
        - [ ] prototype
        - [ ] decorator
        - [ ] visitor
        - [ ] factory, abstract factory
        - [ ] facade
        - [ ] observer
        - [ ] proxy
        - [ ] delegate
        - [ ] command
        - [ ] state
        - [ ] memento
        - [ ] iterator
        - [ ] composite
        - [ ] flyweight
    - [ ] [Chapter 6 (Part 1) - Patterns (video)](https://youtu.be/LAP2A80Ajrg?list=PLJ9pm_Rc9HesnkwKlal_buSIHA-jTZMpO&t=3344)
    - [ ] [Chapter 6 (Part 2) - Abstraction-Occurrence, General Hierarchy, Player-Role, Singleton, Observer, Delegation (video)](https://www.youtube.com/watch?v=U8-PGsjvZc4&index=12&list=PLJ9pm_Rc9HesnkwKlal_buSIHA-jTZMpO)
    - [ ] [Chapter 6 (Part 3) - Adapter, Facade, Immutable, Read-Only Interface, Proxy (video)](https://www.youtube.com/watch?v=7sduBHuex4c&index=13&list=PLJ9pm_Rc9HesnkwKlal_buSIHA-jTZMpO)
    - [ ] [Series of videos (27 videos)](https://www.youtube.com/playlist?list=PLF206E906175C7E07)
    - [ ] [Head First Design Patterns](https://www.amazon.com/Head-First-Design-Patterns-Freeman/dp/0596007124)
        - I know the canonical book is "Design Patterns: Elements of Reusable Object-Oriented Software", but Head First is great for beginners to OO.
    - [ ] [Handy reference: 101 Design Patterns & Tips for Developers](https://sourcemaking.com/design-patterns-and-tips)
    - [ ] [Design patterns for humans](https://github.com/kamranahmedse/design-patterns-for-humans#structural-design-patterns)


- ### Combinatorics (n choose k) & Probability
    - [ ] [Math Skills: How to find Factorial, Permutation and Combination (Choose) (video)](https://www.youtube.com/watch?v=8RRo6Ti9d0U)
    - [ ] [Make School: Probability (video)](https://www.youtube.com/watch?v=sZkAAk9Wwa4)
    - [ ] [Make School: More Probability and Markov Chains (video)](https://www.youtube.com/watch?v=dNaJg-mLobQ)
    - [ ] Khan Academy:
        - Course layout:
            - [ ] [Basic Theoretical Probability](https://www.khanacademy.org/math/probability/probability-and-combinatorics-topic)
        - Just the videos - 41 (each are simple and each are short):
            - [ ] [Probability Explained (video)](https://www.youtube.com/watch?v=uzkc-qNVoOk&list=PLC58778F28211FA19)

- ### NP, NP-Complete and Approximation Algorithms
    - Know about the most famous classes of NP-complete problems, such as traveling salesman and the knapsack problem,
        and be able to recognize them when an interviewer asks you them in disguise.
    - Know what NP-complete means.
    - [ ] [Computational Complexity (video)](https://www.youtube.com/watch?v=moPtwq_cVH8&list=PLUl4u3cNGP61Oq3tWYp6V_F-5jb5L2iHb&index=23)
    - [ ] Simonson:
        - [ ] [Greedy Algs. II & Intro to NP Completeness (video)](https://youtu.be/qcGnJ47Smlo?list=PLFDnELG9dpVxQCxuD-9BSy2E7BWY3t5Sm&t=2939)
        - [ ] [NP Completeness II & Reductions (video)](https://www.youtube.com/watch?v=e0tGC6ZQdQE&index=16&list=PLFDnELG9dpVxQCxuD-9BSy2E7BWY3t5Sm)
        - [ ] [NP Completeness III (Video)](https://www.youtube.com/watch?v=fCX1BGT3wjE&index=17&list=PLFDnELG9dpVxQCxuD-9BSy2E7BWY3t5Sm)
        - [ ] [NP Completeness IV (video)](https://www.youtube.com/watch?v=NKLDp3Rch3M&list=PLFDnELG9dpVxQCxuD-9BSy2E7BWY3t5Sm&index=18)
    - [ ] Skiena:
        - [ ] [CSE373 2012 - Lecture 23 - Introduction to NP-Completeness (video)](https://youtu.be/KiK5TVgXbFg?list=PLOtl7M3yp-DV69F32zdK7YJcNXpTunF2b&t=1508)
        - [ ] [CSE373 2012 - Lecture 24 - NP-Completeness Proofs (video)](https://www.youtube.com/watch?v=27Al52X3hd4&index=24&list=PLOtl7M3yp-DV69F32zdK7YJcNXpTunF2b)
        - [ ] [CSE373 2012 - Lecture 25 - NP-Completeness Challenge (video)](https://www.youtube.com/watch?v=xCPH4gwIIXM&index=25&list=PLOtl7M3yp-DV69F32zdK7YJcNXpTunF2b)
    - [ ] [Complexity: P, NP, NP-completeness, Reductions (video)](https://www.youtube.com/watch?v=eHZifpgyH_4&list=PLUl4u3cNGP6317WaSNfmCvGym2ucw3oGp&index=22)
    - [ ] [Complexity: Approximation Algorithms (video)](https://www.youtube.com/watch?v=MEz1J9wY2iM&list=PLUl4u3cNGP6317WaSNfmCvGym2ucw3oGp&index=24)
    - [ ] [Complexity: Fixed-Parameter Algorithms (video)](https://www.youtube.com/watch?v=4q-jmGrmxKs&index=25&list=PLUl4u3cNGP6317WaSNfmCvGym2ucw3oGp)
    - Peter Norvig discusses near-optimal solutions to traveling salesman problem:
        - [Jupyter Notebook](http://nbviewer.jupyter.org/url/norvig.com/ipython/TSP.ipynb)
    - Pages 1048 - 1140 in CLRS if you have it.

- ### Caches
    - [ ] LRU cache:
        - [ ] [The Magic of LRU Cache (100 Days of Google Dev) (video)](https://www.youtube.com/watch?v=R5ON3iwx78M)
        - [ ] [Implementing LRU (video)](https://www.youtube.com/watch?v=bq6N7Ym81iI)
        - [ ] [LeetCode - 146 LRU Cache (C++) (video)](https://www.youtube.com/watch?v=8-FZRAjR7qU)
    - [ ] CPU cache:
        - [ ] [MIT 6.004 L15: The Memory Hierarchy (video)](https://www.youtube.com/watch?v=vjYF_fAZI5E&list=PLrRW1w6CGAcXbMtDFj205vALOGmiRc82-&index=24)
        - [ ] [MIT 6.004 L16: Cache Issues (video)](https://www.youtube.com/watch?v=ajgC3-pyGlk&index=25&list=PLrRW1w6CGAcXbMtDFj205vALOGmiRc82-)

- ### Processes and Threads
    - [ ] Computer Science 162 - Operating Systems (25 videos):
        - for processes and threads see videos 1-11
        - [Operating Systems and System Programming (video)](https://archive.org/details/ucberkeley-webcast-PL-XXv-cvA_iBDyz-ba4yDskqMDY6A1w_c)
    - [What Is The Difference Between A Process And A Thread?](https://www.quora.com/What-is-the-difference-between-a-process-and-a-thread)
    - Covers:
        - Processes, Threads, Concurrency issues
            - difference between processes and threads
            - processes
            - threads
            - locks
            - mutexes
            - semaphores
            - monitors
            - how they work
            - deadlock
            - livelock
        - CPU activity, interrupts, context switching
        - Modern concurrency constructs with multicore processors
        - [Paging, segmentation and virtual memory (video)](https://www.youtube.com/watch?v=LKe7xK0bF7o&list=PLCiOXwirraUCBE9i_ukL8_Kfg6XNv7Se8&index=2)
        - [Interrupts (video)](https://www.youtube.com/watch?v=uFKi2-J-6II&list=PLCiOXwirraUCBE9i_ukL8_Kfg6XNv7Se8&index=3)
        - [Scheduling (video)](https://www.youtube.com/watch?v=-Gu5mYdKbu4&index=4&list=PLCiOXwirraUCBE9i_ukL8_Kfg6XNv7Se8)
        - Process resource needs (memory: code, static storage, stack, heap, and also file descriptors, i/o)
        - Thread resource needs (shares above (minus stack) with other threads in the same process but each has its own pc, stack counter, registers, and stack)
        - Forking is really copy on write (read-only) until the new process writes to memory, then it does a full copy.
        - Context switching
            - How context switching is initiated by the operating system and underlying hardware
    - [ ] [threads in C++ (series - 10 videos)](https://www.youtube.com/playlist?list=PL5jc9xFGsL8E12so1wlMS0r0hTQoJL74M)
    - [ ] concurrency in Python (videos):
        - [ ] [Short series on threads](https://www.youtube.com/playlist?list=PL1H1sBF1VAKVMONJWJkmUh6_p8g4F2oy1)
        - [ ] [Python Threads](https://www.youtube.com/watch?v=Bs7vPNbB9JM)
        - [ ] [Understanding the Python GIL (2010)](https://www.youtube.com/watch?v=Obt-vMVdM8s)
            - [reference](http://www.dabeaz.com/GIL)
        - [ ] [David Beazley - Python Concurrency From the Ground Up: LIVE! - PyCon 2015](https://www.youtube.com/watch?v=MCs5OvhV9S4)
        - [ ] [Keynote David Beazley - Topics of Interest (Python Asyncio)](https://www.youtube.com/watch?v=ZzfHjytDceU)
        - [ ] [Mutex in Python](https://www.youtube.com/watch?v=0zaPs8OtyKY)

- ### Papers
    - Reading all from end to end with full comprehension will likely take more time than you have. I recommend being selective on papers and their sections.
    - [Love classic papers?](https://www.cs.cmu.edu/~crary/819-f09/)
    - [ ] [1978: Communicating Sequential Processes](http://spinroot.com/courses/summer/Papers/hoare_1978.pdf)
        - [implemented in Go](https://godoc.org/github.com/thomas11/csp)
    - [ ] [2003: The Google File System](http://static.googleusercontent.com/media/research.google.com/en//archive/gfs-sosp2003.pdf)
        - replaced by Colossus in 2012
    - [ ] [2004: MapReduce: Simplified Data Processing on Large Clusters]( http://static.googleusercontent.com/media/research.google.com/en//archive/mapreduce-osdi04.pdf)
        - mostly replaced by Cloud Dataflow?
    - [ ] [2006: Bigtable: A Distributed Storage System for Structured Data](https://static.googleusercontent.com/media/research.google.com/en//archive/bigtable-osdi06.pdf)
        - [An Inside Look at Google BigQuery](https://cloud.google.com/files/BigQueryTechnicalWP.pdf)
    - [ ] [2006: The Chubby Lock Service for Loosely-Coupled Distributed Systems](https://research.google.com/archive/chubby-osdi06.pdf)
    - [ ] [2007: Dynamo: Amazon’s Highly Available Key-value Store](http://s3.amazonaws.com/AllThingsDistributed/sosp/amazon-dynamo-sosp2007.pdf)
        - The Dynamo paper kicked off the NoSQL revolution
    - [ ] [2007: What Every Programmer Should Know About Memory (very long, and the author encourages skipping of some sections)](https://www.akkadia.org/drepper/cpumemory.pdf)
    - [ ] [2010: Dapper, a Large-Scale Distributed Systems Tracing Infrastructure](https://research.google.com/pubs/archive/36356.pdf)
    - [ ] [2010: Dremel: Interactive Analysis of Web-Scale Datasets](https://static.googleusercontent.com/media/research.google.com/en//pubs/archive/36632.pdf)
    - [ ] [2012: Google's Colossus](https://www.wired.com/2012/07/google-colossus/)
        - paper not available
    - [ ] 2012: AddressSanitizer: A Fast Address Sanity Checker:
        - [paper](http://static.googleusercontent.com/media/research.google.com/en//pubs/archive/37752.pdf)
        - [video](https://www.usenix.org/conference/atc12/technical-sessions/presentation/serebryany)
    - [ ] 2013: Spanner: Google’s Globally-Distributed Database:
        - [paper](http://static.googleusercontent.com/media/research.google.com/en//archive/spanner-osdi2012.pdf)
        - [video](https://www.usenix.org/node/170855)
    - [ ] [2014: Machine Learning: The High-Interest Credit Card of Technical Debt](http://static.googleusercontent.com/media/research.google.com/en//pubs/archive/43146.pdf)
    - [ ] [2015: Continuous Pipelines at Google](http://static.googleusercontent.com/media/research.google.com/en//pubs/archive/43790.pdf)
    - [ ] [2015: High-Availability at Massive Scale: Building Google’s Data Infrastructure for Ads](https://static.googleusercontent.com/media/research.google.com/en//pubs/archive/44686.pdf)
    - [ ] [2015: TensorFlow: Large-Scale Machine Learning on Heterogeneous Distributed Systems](http://download.tensorflow.org/paper/whitepaper2015.pdf )
    - [ ] [2015: How Developers Search for Code: A Case Study](http://static.googleusercontent.com/media/research.google.com/en//pubs/archive/43835.pdf)
    - [ ] [2016: Borg, Omega, and Kubernetes](http://static.googleusercontent.com/media/research.google.com/en//pubs/archive/44843.pdf)

- ### 테스트
    - 알아 두어야 할 것:
        - 유닛 테스트는 어떻게 작동하는지
        - mock object 는 무엇인지
        - 통합 테스트는 무엇인지
        - 의존성 주입은 무엇인지
    - [ ] [James Bach과 함께하는 애자일 소프트웨어 테스트 (비디오)](https://www.youtube.com/watch?v=SAhJf36_u5U)
    - [ ] [소프트웨어 테스트에 대한 James Bach의 무료 강의 (비디오)](https://www.youtube.com/watch?v=ILkT_HV9DVU)
    - [ ] [Steve Freeman - Test-Driven 개발 (이것은 우리가 의미하는 것은 아니다) (비디오)](https://vimeo.com/83960706)
        - [참고자료](http://gotocon.com/dl/goto-berlin-2013/slides/SteveFreeman_TestDrivenDevelopmentThatsNotWhatWeMeant.pdf)
    - [ ] [TDD는 끝났다. 오래 사는 테스팅.](http://david.heinemeierhansson.com/2014/tdd-is-dead-long-live-testing.html)
    - [ ] [TDD는 정말 끝났는가? (비디오)](https://www.youtube.com/watch?v=z9quxZsLcfo)
    - [ ] [비디오 시리즈 (152 개) - 다 볼 필요 없음 (비디오)](https://www.youtube.com/watch?v=nzJapzxH_rE&list=PLAwxTw4SYaPkWVHeC_8aSIbSxE_NXI76g)
    - [ ] [파이턴과 함께하는 Test-Driven 웹 개발](http://www.obeythetestinggoat.com/pages/book.html#toc)
    - [ ] 의존성 주입:
        - [ ] [비디오](https://www.youtube.com/watch?v=IKD2-MAkXyQ)
        - [ ] [Tao Of Testing](http://jasonpolites.github.io/tao-of-testing/ch3-1.1.html)
    - [ ] [테스트 어떻게 작성하는지](http://jasonpolites.github.io/tao-of-testing/ch4-1.1.html)

- ### Scheduling
    - 운영체제(OS)에서 어떻게 동작하는지
    - 운영 체제 관련 영상들에서 알아보실 수 있습니다.

- ### Implement system routines
    - 당신이 사용하는 프로그래밍 API들이 어떤 이점을 가져오는지 이해하기
    - 그리고 그것들을 구현할 수 있는가?

- ### String searching & manipulations
    - [ ] [Sedgewick - Suffix Arrays (video)](https://www.coursera.org/learn/algorithms-part2/lecture/TH18W/suffix-arrays)
    - [ ] [Sedgewick - Substring Search (videos)](https://www.coursera.org/learn/algorithms-part2/home/week/4)
        - [ ] [1. Introduction to Substring Search](https://www.coursera.org/learn/algorithms-part2/lecture/n3ZpG/introduction-to-substring-search)
        - [ ] [2. Brute-Force Substring Search](https://www.coursera.org/learn/algorithms-part2/lecture/2Kn5i/brute-force-substring-search)
        - [ ] [3. Knuth-Morris Pratt](https://www.coursera.org/learn/algorithms-part2/lecture/TAtDr/knuth-morris-pratt)
        - [ ] [4. Boyer-Moore](https://www.coursera.org/learn/algorithms-part2/lecture/CYxOT/boyer-moore)
        - [ ] [5. Rabin-Karp](https://www.coursera.org/learn/algorithms-part2/lecture/3KiqT/rabin-karp)
    - [ ] [Search pattern in text (video)](https://www.coursera.org/learn/data-structures/lecture/tAfHI/search-pattern-in-text)

    이 주제를 더 자세히 알고 싶으시다면, [몇몇 주제에 대한 세부사항](#몇몇-주제에-대한-세부사항)에서 "문자열 매칭" 섹션을 읽어보세요.

- ### Tries
    - 트라이에는 여러 종류가 있다는 것을 유의하라. 어떤 건 접두사가 있는 데, 어떤 건 그렇지 않고 또 어떤 것은 경로 추적을 위해 비트 대신에 문자열을 사용한다.
    - 나는 코드만 읽었고, 구현은 안 했다.
    - [ ] [Sedgewick - Tries (3 videos)](https://www.coursera.org/learn/algorithms-part2/home/week/4)
        - [ ] [1. R Way Tries](https://www.coursera.org/learn/algorithms-part2/lecture/CPVdr/r-way-tries)
        - [ ] [2. Ternary Search Tries](https://www.coursera.org/learn/algorithms-part2/lecture/yQM8K/ternary-search-tries)
        - [ ] [3. Character Based Operations](https://www.coursera.org/learn/algorithms-part2/lecture/jwNmV/character-based-operations)
    - [ ] [Notes on Data Structures and Programming Techniques](http://www.cs.yale.edu/homes/aspnes/classes/223/notes.html#Tries)
    - [ ] Short course videos:
        - [ ] [Introduction To Tries (video)](https://www.coursera.org/learn/data-structures-optimizing-performance/lecture/08Xyf/core-introduction-to-tries)
        - [ ] [Performance Of Tries (video)](https://www.coursera.org/learn/data-structures-optimizing-performance/lecture/PvlZW/core-performance-of-tries)
        - [ ] [Implementing A Trie (video)](https://www.coursera.org/learn/data-structures-optimizing-performance/lecture/DFvd3/core-implementing-a-trie)
    - [ ] [The Trie: A Neglected Data Structure](https://www.toptal.com/java/the-trie-a-neglected-data-structure)
    - [ ] [TopCoder - Using Tries](https://www.topcoder.com/community/competitive-programming/tutorials/using-tries/)
    - [ ] [Stanford Lecture (real world use case) (video)](https://www.youtube.com/watch?v=TJ8SkcUSdbU)
    - [ ] [MIT, Advanced Data Structures, Strings (can get pretty obscure about halfway through)](https://www.youtube.com/watch?v=NinWEPPrkDQ&index=16&list=PLUl4u3cNGP61hsJNdULdudlRL493b-XZf)

- ### Floating Point Numbers
    - [ ] simple 8-bit: [Representation of Floating Point Numbers - 1 (video - there is an error in calculations - see video description)](https://www.youtube.com/watch?v=ji3SfClm8TU)
    - [ ] 32 bit: [IEEE754 32-bit floating point binary (video)](https://www.youtube.com/watch?v=50ZYcZebIec)

- ### Unicode
    - [ ] [The Absolute Minimum Every Software Developer Absolutely, Positively Must Know About Unicode and Character Sets]( http://www.joelonsoftware.com/articles/Unicode.html)
    - [ ] [What Every Programmer Absolutely, Positively Needs To Know About Encodings And Character Sets To Work With Text](http://kunststube.net/encoding/)

- ### Endianness
    - [ ] [Big And Little Endian](https://www.cs.umd.edu/class/sum2003/cmsc311/Notes/Data/endian.html)
    - [ ] [Big Endian Vs Little Endian (video)](https://www.youtube.com/watch?v=JrNF0KRAlyo)
    - [ ] [Big And Little Endian Inside/Out (video)](https://www.youtube.com/watch?v=oBSuXP-1Tc0)
        - Very technical talk for kernel devs. Don't worry if most is over your head.
        - The first half is enough.

- ### Networking
    - **만약 당신이 네트워크에 대한 경험이 있거나 operations engineer 또는 믿음직한 엔지니어가 되고 싶다면 받을 수 있는 질문들**
    - 즉, 알면 좋은 것들이다.
    - [ ] [Khan Academy](https://www.khanacademy.org/computing/computer-science/internet-intro)
    - [ ] [UDP and TCP: Comparison of Transport Protocols](https://www.youtube.com/watch?v=Vdc8TCESIg8)
    - [ ] [TCP/IP and the OSI Model Explained!](https://www.youtube.com/watch?v=e5DEVa9eSN0)
    - [ ] [Packet Transmission across the Internet. Networking & TCP/IP tutorial.](https://www.youtube.com/watch?v=nomyRJehhnM)
    - [ ] [HTTP](https://www.youtube.com/watch?v=WGJrLqtX7As)
    - [ ] [SSL and HTTPS](https://www.youtube.com/watch?v=S2iBR2ZlZf0)
    - [ ] [SSL/TLS](https://www.youtube.com/watch?v=Rp3iZUvXWlM)
    - [ ] [HTTP 2.0](https://www.youtube.com/watch?v=E9FxNzv1Tr8)
    - [ ] [Video Series (21 videos)](https://www.youtube.com/playlist?list=PLEbnTDJUr_IegfoqO4iPnPYQui46QqT0j)
    - [ ] [Subnetting Demystified - Part 5 CIDR Notation](https://www.youtube.com/watch?v=t5xYI0jzOf4)
    - [ ] 소켓:
        - [ ] [Java - Sockets - Introduction (video)](https://www.youtube.com/watch?v=6G_W54zuadg&t=6s)
        - [ ] [Socket Programming (video)](https://www.youtube.com/watch?v=G75vN2mnJeQ)

</details>

## 시스템 디자인, 확장성, 데이터 핸들링

<details>
<summary>System Design, Scalability, Data Handling</summary>

- **4년 이상의 경력자라면 이런 시스템 디자인 질문들을 받을 수 있다.**
- Scalability and System Design are very large topics with many topics and resources, since
      there is a lot to consider when designing a software/hardware system that can scale.
      Expect to spend quite a bit of time on this.
- 고려사항:
    - scalability
        - Distill large data sets to single values
        - Transform one data set to another
        - Handling obscenely large amounts of data
    - system design
        - features sets
        - interfaces
        - class hierarchies
        - designing a system under certain constraints
        - simplicity and robustness
        - tradeoffs
        - performance analysis and optimization
- [ ] **여기서 시작하세요**: [The System Design Primer](https://github.com/donnemartin/system-design-primer)
- [ ] [System Design from HiredInTech](http://www.hiredintech.com/system-design/)
- [ ] [How Do I Prepare To Answer Design Questions In A Technical Inverview?](https://www.quora.com/How-do-I-prepare-to-answer-design-questions-in-a-technical-interview?redirected_qid=1500023)
- [ ] [8 Things You Need to Know Before a System Design Interview](http://blog.gainlo.co/index.php/2015/10/22/8-things-you-need-to-know-before-system-design-interviews/)
- [ ] [Algorithm design](http://www.hiredintech.com/algorithm-design/)
- [ ] [Database Normalization - 1NF, 2NF, 3NF and 4NF (video)](https://www.youtube.com/watch?v=UrYLYV7WSHM)
- [ ] [System Design Interview](https://github.com/checkcheckzz/system-design-interview) - 여기에 리소스가 정말 많이 있습니다. 글과 예제들을 살펴보세요. 일부는 아래에도 적어놓았습니다.
- [ ] [How to ace a systems design interview](http://www.palantir.com/2011/10/how-to-rock-a-systems-design-interview/)
- [ ] [Numbers Everyone Should Know](http://everythingisdata.wordpress.com/2009/10/17/numbers-everyone-should-know/)
- [ ] [How long does it take to make a context switch?](http://blog.tsunanet.net/2010/11/how-long-does-it-take-to-make-context.html)
- [ ] [Transactions Across Datacenters (video)](https://www.youtube.com/watch?v=srOgpXECblk)
- [ ] [A plain English introduction to CAP Theorem](http://ksat.me/a-plain-english-introduction-to-cap-theorem/)
- [ ] Paxos Consensus algorithm:
    - [short video](https://www.youtube.com/watch?v=s8JqcZtvnsM)
    - [extended video with use case and multi-paxos](https://www.youtube.com/watch?v=JEpsBg0AO6o)
    - [paper](http://research.microsoft.com/en-us/um/people/lamport/pubs/paxos-simple.pdf)
- [ ] [Consistent Hashing](http://www.tom-e-white.com/2007/11/consistent-hashing.html)
- [ ] [NoSQL Patterns](http://horicky.blogspot.com/2009/11/nosql-patterns.html)
- [ ] Scalability:
    - [ ] [Great overview (video)](https://www.youtube.com/watch?v=-W9F__D3oY4)
    - [ ] Short series:
        - [Clones](http://www.lecloud.net/post/7295452622/scalability-for-dummies-part-1-clones)
        - [Database](http://www.lecloud.net/post/7994751381/scalability-for-dummies-part-2-database)
        - [Cache](http://www.lecloud.net/post/9246290032/scalability-for-dummies-part-3-cache)
        - [Asynchronism](http://www.lecloud.net/post/9699762917/scalability-for-dummies-part-4-asynchronism)
    - [ ] [Scalable Web Architecture and Distributed Systems](http://www.aosabook.org/en/distsys.html)
    - [ ] [Fallacies of Distributed Computing Explained](https://pages.cs.wisc.edu/~zuyu/files/fallacies.pdf)
    - [ ] [Pragmatic Programming Techniques](http://horicky.blogspot.com/2010/10/scalable-system-design-patterns.html)
        - [extra: Google Pregel Graph Processing](http://horicky.blogspot.com/2010/07/google-pregel-graph-processing.html)
    - [ ] [Jeff Dean - Building Software Systems At Google and Lessons Learned (video)](https://www.youtube.com/watch?v=modXC5IWTJI)
    - [ ] [Introduction to Architecting Systems for Scale](http://lethain.com/introduction-to-architecting-systems-for-scale/)
    - [ ] [Scaling mobile games to a global audience using App Engine and Cloud Datastore (video)](https://www.youtube.com/watch?v=9nWyWwY2Onc)
    - [ ] [How Google Does Planet-Scale Engineering for Planet-Scale Infra (video)](https://www.youtube.com/watch?v=H4vMcD7zKM0)
    - [ ] [The Importance of Algorithms](https://www.topcoder.com/community/competitive-programming/tutorials/the-importance-of-algorithms/)
    - [ ] [Sharding](http://highscalability.com/blog/2009/8/6/an-unorthodox-approach-to-database-design-the-coming-of-the.html)
    - [ ] [Scale at Facebook (2009)](https://www.infoq.com/presentations/Scale-at-Facebook)
    - [ ] [Scale at Facebook (2012), "Building for a Billion Users" (video)](https://www.youtube.com/watch?v=oodS71YtkGU)
    - [ ] [Engineering for the Long Game - Astrid Atkinson Keynote(video)](https://www.youtube.com/watch?v=p0jGmgIrf_M&list=PLRXxvay_m8gqVlExPC5DG3TGWJTaBgqSA&index=4)
    - [ ] [7 Years Of YouTube Scalability Lessons In 30 Minutes](http://highscalability.com/blog/2012/3/26/7-years-of-youtube-scalability-lessons-in-30-minutes.html)
        - [video](https://www.youtube.com/watch?v=G-lGCC4KKok)
    - [ ] [How PayPal Scaled To Billions Of Transactions Daily Using Just 8VMs](http://highscalability.com/blog/2016/8/15/how-paypal-scaled-to-billions-of-transactions-daily-using-ju.html)
    - [ ] [How to Remove Duplicates in Large Datasets](https://blog.clevertap.com/how-to-remove-duplicates-in-large-datasets/)
    - [ ] [A look inside Etsy's scale and engineering culture with Jon Cowie (video)](https://www.youtube.com/watch?v=3vV4YiqKm1o)
    - [ ] [What Led Amazon to its Own Microservices Architecture](http://thenewstack.io/led-amazon-microservices-architecture/)
    - [ ] [To Compress Or Not To Compress, That Was Uber's Question](https://eng.uber.com/trip-data-squeeze/)
    - [ ] [Asyncio Tarantool Queue, Get In The Queue](http://highscalability.com/blog/2016/3/3/asyncio-tarantool-queue-get-in-the-queue.html)
    - [ ] [When Should Approximate Query Processing Be Used?](http://highscalability.com/blog/2016/2/25/when-should-approximate-query-processing-be-used.html)
    - [ ] [Google's Transition From Single Datacenter, To Failover, To A Native Multihomed Architecture]( http://highscalability.com/blog/2016/2/23/googles-transition-from-single-datacenter-to-failover-to-a-n.html)
    - [ ] [Spanner](http://highscalability.com/blog/2012/9/24/google-spanners-most-surprising-revelation-nosql-is-out-and.html)
    - [ ] [Egnyte Architecture: Lessons Learned In Building And Scaling A Multi Petabyte Distributed System](http://highscalability.com/blog/2016/2/15/egnyte-architecture-lessons-learned-in-building-and-scaling.html)
    - [ ] [Machine Learning Driven Programming: A New Programming For A New World](http://highscalability.com/blog/2016/7/6/machine-learning-driven-programming-a-new-programming-for-a.html)
    - [ ] [The Image Optimization Technology That Serves Millions Of Requests Per Day](http://highscalability.com/blog/2016/6/15/the-image-optimization-technology-that-serves-millions-of-re.html)
    - [ ] [A Patreon Architecture Short](http://highscalability.com/blog/2016/2/1/a-patreon-architecture-short.html)
    - [ ] [Tinder: How Does One Of The Largest Recommendation Engines Decide Who You'll See Next?](http://highscalability.com/blog/2016/1/27/tinder-how-does-one-of-the-largest-recommendation-engines-de.html)
    - [ ] [Design Of A Modern Cache](http://highscalability.com/blog/2016/1/25/design-of-a-modern-cache.html)
    - [ ] [Live Video Streaming At Facebook Scale](http://highscalability.com/blog/2016/1/13/live-video-streaming-at-facebook-scale.html)
    - [ ] [A Beginner's Guide To Scaling To 11 Million+ Users On Amazon's AWS](http://highscalability.com/blog/2016/1/11/a-beginners-guide-to-scaling-to-11-million-users-on-amazons.html)
    - [ ] [How Does The Use Of Docker Effect Latency?](http://highscalability.com/blog/2015/12/16/how-does-the-use-of-docker-effect-latency.html)
    - [ ] [Does AMP Counter An Existential Threat To Google?](http://highscalability.com/blog/2015/12/14/does-amp-counter-an-existential-threat-to-google.html)
    - [ ] [A 360 Degree View Of The Entire Netflix Stack](http://highscalability.com/blog/2015/11/9/a-360-degree-view-of-the-entire-netflix-stack.html)
    - [ ] [Latency Is Everywhere And It Costs You Sales - How To Crush It](http://highscalability.com/latency-everywhere-and-it-costs-you-sales-how-crush-it)
    - [ ] [Serverless (very long, just need the gist)](http://martinfowler.com/articles/serverless.html)
    - [ ] [What Powers Instagram: Hundreds of Instances, Dozens of Technologies](http://instagram-engineering.tumblr.com/post/13649370142/what-powers-instagram-hundreds-of-instances)
    - [ ] [Cinchcast Architecture - Producing 1,500 Hours Of Audio Every Day](http://highscalability.com/blog/2012/7/16/cinchcast-architecture-producing-1500-hours-of-audio-every-d.html)
    - [ ] [Justin.Tv's Live Video Broadcasting Architecture](http://highscalability.com/blog/2010/3/16/justintvs-live-video-broadcasting-architecture.html)
    - [ ] [Playfish's Social Gaming Architecture - 50 Million Monthly Users And Growing](http://highscalability.com/blog/2010/9/21/playfishs-social-gaming-architecture-50-million-monthly-user.html)
    - [ ] [TripAdvisor Architecture - 40M Visitors, 200M Dynamic Page Views, 30TB Data](http://highscalability.com/blog/2011/6/27/tripadvisor-architecture-40m-visitors-200m-dynamic-page-view.html)
    - [ ] [PlentyOfFish Architecture](http://highscalability.com/plentyoffish-architecture)
    - [ ] [Salesforce Architecture - How They Handle 1.3 Billion Transactions A Day](http://highscalability.com/blog/2013/9/23/salesforce-architecture-how-they-handle-13-billion-transacti.html)
    - [ ] [ESPN's Architecture At Scale - Operating At 100,000 Duh Nuh Nuhs Per Second](http://highscalability.com/blog/2013/11/4/espns-architecture-at-scale-operating-at-100000-duh-nuh-nuhs.html)
    - [ ] See "Messaging, Serialization, and Queueing Systems" way below for info on some of the technologies that can glue services together
    - [ ] Twitter:
        - [O'Reilly MySQL CE 2011: Jeremy Cole, "Big and Small Data at @Twitter" (video)](https://www.youtube.com/watch?v=5cKTP36HVgI)
        - [Timelines at Scale](https://www.infoq.com/presentations/Twitter-Timeline-Scalability)
    - For even more, see "Mining Massive Datasets" video series in the [Video Series](#video-series) section.
- [ ] Practicing the system design process: Here are some ideas to try working through on paper, each with some documentation on how it was handled in the real world:
<<<<<<< HEAD
    - review: [The System Design Primer](https://github.com/donnemartin/system-design-primer)
    - [System Design from HiredInTech](http://www.hiredintech.com/system-design/)
=======
    - review: [System Design from HiredInTech](http://www.hiredintech.com/system-design/)
>>>>>>> 3ca96024
    - [cheat sheet](https://github.com/jwasham/coding-interview-university/blob/master/extras/cheat%20sheets/system-design.pdf)
    - flow:
        1. Understand the problem and scope:
            - define the use cases, with interviewer's help
            - suggest additional features
            - remove items that interviewer deems out of scope
            - assume high availability is required, add as a use case
        2. Think about constraints:
            - ask how many requests per month
            - ask how many requests per second (they may volunteer it or make you do the math)
            - estimate reads vs. writes percentage
            - keep 80/20 rule in mind when estimating
            - how much data written per second
            - total storage required over 5 years
            - how much data read per second
        3. Abstract design:
            - layers (service, data, caching)
            - infrastructure: load balancing, messaging
            - rough overview of any key algorithm that drives the service
            - consider bottlenecks and determine solutions
    - Exercises:
        - [Design a CDN network: old article](http://repository.cmu.edu/cgi/viewcontent.cgi?article=2112&context=compsci)
        - [Design a random unique ID generation system](https://blog.twitter.com/2010/announcing-snowflake)
        - [Design an online multiplayer card game](http://www.indieflashblog.com/how-to-create-an-asynchronous-multiplayer-game.html)
        - [Design a key-value database](http://www.slideshare.net/dvirsky/introduction-to-redis)
        - [Design a picture sharing system](http://highscalability.com/blog/2011/12/6/instagram-architecture-14-million-users-terabytes-of-photos.html)
        - [Design a recommendation system](http://ijcai13.org/files/tutorial_slides/td3.pdf)
        - [Design a URL-shortener system: copied from above](http://www.hiredintech.com/system-design/the-system-design-process/)
        - [Design a cache system](https://www.adayinthelifeof.nl/2011/02/06/memcache-internals/)

</details>

---

## 최종 검토

<details>
<summary>Final Review</summary>

    이 섹션에는 중요한 개념들을 빠르게 검토할 수 있는 짧은 영상들이 포함되어 있다.
    복습을 하고자 한다면, 이 영상들이 도움이 될 것이다.

- [ ] 2-3분 분량의 주제별 짧은 영상 시리즈 (23 videos)
    - [Videos](https://www.youtube.com/watch?v=r4r1DZcx1cM&list=PLmVb1OknmNJuC5POdcDv5oCS7_OUkDgpj&index=22)
- [ ] 2-5분 분량의 주제별 짧은 영상 시리즈 - Michael Sambol (18 videos):
    - [Videos](https://www.youtube.com/channel/UCzDJwLWoYCUQowF_nG3m5OQ)
- [ ] [Sedgewick Videos - Algorithms I](https://www.coursera.org/learn/algorithms-part1)
- [ ] [Sedgewick Videos - Algorithms II](https://www.coursera.org/learn/algorithms-part2)

</details>

---

## 코딩 문제 연습

<details>
<summary>Coding Question Practice</summary>

이제 당신은 위의 컴퓨터 과학 주제들을 모두 알고 있으므로, 코딩 문제에 답하는 것을 연습할 차례이다.

**코딩 문제 연습은 프로그래밍 문제에 대한 답을 외우는 것이 아니다.**

당신에게 프로그래밍 문제를 푸는 연습이 필요한 이유:
- 문제 인식, 그리고 어떤 자료구조와 알고리즘이 언제 필요한지
- 문제의 조건을 모으기
- 인터뷰를 하듯 당신이 문제를 푸는 과정을 말하기
- 컴퓨터가 아닌 종이나 화이트보드에 코딩하기
- 당신의 풀이의 시간, 공간 복잡도를 제시하기
- 당신의 해답을 테스팅하기

체계적이고 소통하는 인터뷰에서의 문제풀이에 관한 좋은 시작점이 있다. 당신은 프로그래밍 인터뷰 책에서 이 서식을 얻을 수도 있지만, 나는 이 것이 가장 좋다고 본다: [Algorithm design canvas](http://www.hiredintech.com/algorithm-design/)

집에 화이트보드가 없는가? 그럴 수 있다. 나는 커다란 화이트보드를 가진 괴짜이다. 화이트보드 대신에 상점에서 큰 도화지를 사오자.
소파에 앉아서 연습할 수 있다. 이 것은 내 "소파 화이트보드"이다.
크기 비교를 위해 사진에 펜을 추가하였다. 펜을 쓰면, 곧 지우고 싶어질 것이다. 금방 지저분해 진다.

![my sofa whiteboard](https://dng5l3qzreal6.cloudfront.net/2016/Oct/art_board_sm_2-1476233630368.jpg)

보충:

- [Mathematics for Topcoders](https://www.topcoder.com/community/competitive-programming/tutorials/mathematics-for-topcoders/)
- [Dynamic Programming – From Novice to Advanced](https://www.topcoder.com/community/competitive-programming/tutorials/dynamic-programming-from-novice-to-advanced/)
- [MIT Interview Materials](https://web.archive.org/web/20160906124824/http://courses.csail.mit.edu/iap/interview/materials.php)
- [Exercises for getting better at a given language](http://exercism.io/languages)

**읽고 프로그래밍 문제 풀기 (순서대로):**

- [ ] [Programming Interviews Exposed: Secrets to Landing Your Next Job, 2nd Edition](http://www.wiley.com/WileyCDA/WileyTitle/productCd-047012167X.html)
    - C, C++, Java로 답변
- [ ] [Cracking the Coding Interview, 6th Edition](http://www.amazon.com/Cracking-Coding-Interview-6th-Programming/dp/0984782850/)
    - Java로 답변

[위의 도서 목록](#도서-목록)을 보세요.

</details>

## 코딩 연습/도전

<details>
<summary>Coding Question Practice</summary>

공부하는 게 머리에 잘 안 들어올 때, 한번 해보세요.
가능한 한 매일 코딩 챌린지를 하는겁니다.

- [ ] [How to Find a Solution](https://www.topcoder.com/community/competitive-programming/tutorials/how-to-find-a-solution/)
- [ ] [How to Dissect a Topcoder Problem Statement](https://www.topcoder.com/community/competitive-programming/tutorials/how-to-dissect-a-topcoder-problem-statement/)

코딩 인터뷰 질문들 영상:
- [IDeserve (88 videos)](https://www.youtube.com/watch?v=NBcqBddFbZw&list=PLamzFoFxwoNjPfxzaWqs7cZGsPYy0x_gI)
- [Tushar Roy (5 playlists)](https://www.youtube.com/user/tusharroy2525/playlists?shelf_id=2&view=50&sort=dd)

Challenge sites:
- [LeetCode](https://leetcode.com/)
- [TopCoder](https://www.topcoder.com/)
- [Project Euler (math-focused)](https://projecteuler.net/index.php?section=problems)
- [Codewars](http://www.codewars.com)
- [HackerEarth](https://www.hackerearth.com/)
- [HackerRank](https://www.hackerrank.com/)
- [Codility](https://codility.com/programmers/)
- [InterviewCake](https://www.interviewcake.com/)
- [Geeks for Geeks](http://www.geeksforgeeks.org/)
- [InterviewBit](https://www.interviewbit.com/invite/icjf)
- [Sphere Online Judge (spoj)](http://www.spoj.com/)
- [Codechef](https://www.codechef.com/)

Challenge repos:
- [Interactive Coding Interview Challenges in Python](https://github.com/donnemartin/interactive-coding-challenges)

모의 면접:
- [Gainlo.co: Mock interviewers from big companies](http://www.gainlo.co/) - I used this and it helped me relax for the phone screen and on-site interview.
- [Pramp: Mock interviews from/with peers](https://www.pramp.com/) - peer-to-peer model of practice interviews
- [Refdash: Mock interviews and expedited interviews](https://refdash.com/) - also help candidates fast track by skipping multiple interviews with tech companies.

</details>

## 인터뷰가 얼마 남지 않았을 때

- [ ] Cracking The Coding Interview Set 2 (videos):
    - [Cracking The Code Interview](https://www.youtube.com/watch?v=4NIb9l3imAo)
    - [Cracking the Coding Interview - Fullstack Speaker Series](https://www.youtube.com/watch?v=Eg5-tdAwclo)

## 이력서

- See Resume prep items in Cracking The Coding Interview and back of Programming Interviews Exposed


## 인터뷰가 다가오면 생각해보기

아래의 아이템들에 따른 너가 받을 20개의 인터뷰 질문에 대해 생각하라. 각각 2-3개의 대답을 준비해라.
당신이 성취한 것에 대해 데이터 뿐만 아니라 스토리를 만들어라.

- 왜 이 직업을 원합니까?
- 당신이 풀었던 문제 중 힘들었던 문제는?
- 큰 도전에 직면한 적은?
- 최고의/최악의 디자인을 본 적이 있는가?
- 현존하는 제품을 향상시킬 수 있는 아이디어
- 개인적으로 일할 때 가장 잘 일 하는가? 아니면 팀원으로서 있을 때?
- 어떤 기술과 경험들이 당신의 역할에서 자산이 되었으며 그 이유는?
- 어떤 것이 가장 즐거웠는가 [job x / project y]?
- 무엇이 가장 큰 도전이었는가 [job x / project y]?
- 무엇이 가장 힘들었던 버그였는가? [job x / project y]?
- 무엇을 배웠는가 [job x / project y]?
- 무엇이 향상되었는가 [job x / project y]?

## 면접관에게 받았던 질문들

    내 경우에는 이랬다. (I already may know answer to but want their opinion or team perspective):

- 얼마나 큰 팀에 있었나요?
- 당신의 개발 사이클은 어떤 모습인가요? 폭포수(워터폴)/스프린트/애자일인가요?
- 보통 마감까지 달리시는 편인가요? 아니면 여유롭게 하시는 편인가요?
- 팀 내에서 의사 결정은 어떻게 하나요?
- 당신은 한 주에 미팅을 얼마나 한다고 생각하나요?
- 업무 환경이 집중력에 도움이 된다고 생각하나요?
- 지금은 어떤 일을 하고 계신가요?
- What do you like about it?
- 어떤 Work life를 생각하시나요?

## 취직했다면

축하드립니다!

꾸준히 공부하시길 바랍니다.

끝난게 아니니까요.

---

    *****************************************************************************************************
    *****************************************************************************************************

    아래의 모든 것들은 선택 사항이다.
    당신은 이것들을 공부함으로써 더 많은 CS 개념들에 대해 알 수 있을 것이며, 소프트웨어 엔지니어링 직업을 준비하는 데에도 도움이 될 것
    이다. 더불어 당신은 훨씬 더 균형 잡힌 소프트웨어 엔지니어가 될 것이다.

    *****************************************************************************************************
    *****************************************************************************************************

---

## Additional Books

<details>
<summary>Additional Books</summary>

- [ ] [The Unix Programming Environment](https://www.amazon.com/dp/013937681X)
    - an oldie but a goodie
- [ ] [The Linux Command Line: A Complete Introduction](https://www.amazon.com/dp/1593273894/)
    - a modern option
- [ ] [TCP/IP Illustrated Series](https://en.wikipedia.org/wiki/TCP/IP_Illustrated)
- [ ] [Head First Design Patterns](https://www.amazon.com/gp/product/0596007124/)
    - a gentle introduction to design patterns
- [ ] [Design Patterns: Elements of Reusable Object-Oriente​d Software](https://www.amazon.com/Design-Patterns-Elements-Reusable-Object-Oriented/dp/0201633612)
    - aka the "Gang Of Four" book, or GOF
    - the canonical design patterns book
- [ ] [UNIX and Linux System Administration Handbook, 5th Edition](https://www.amazon.com/UNIX-Linux-System-Administration-Handbook/dp/0134277554/)

</details>

## Additional Learning

<details>
<summary>Additional Learning</summary>

These topics will likely not come up in an interview, but I added them to help you become a well-rounded
software engineer, and to be aware of certain technologies and algorithms, so you'll have a bigger toolbox.

- ### Compilers
    - [ ] [How a Compiler Works in ~1 minute (video)](https://www.youtube.com/watch?v=IhC7sdYe-Jg)
    - [ ] [Harvard CS50 - Compilers (video)](https://www.youtube.com/watch?v=CSZLNYF4Klo)
    - [ ] [C++ (video)](https://www.youtube.com/watch?v=twodd1KFfGk)
    - [ ] [Understanding Compiler Optimization (C++) (video)](https://www.youtube.com/watch?v=FnGCDLhaxKU)

- ### Emacs and vi(m)
    - Familiarize yourself with a unix-based code editor
    - vi(m):
        - [Editing With vim 01 - Installation, Setup, and The Modes (video)](https://www.youtube.com/watch?v=5givLEMcINQ&index=1&list=PL13bz4SHGmRxlZVmWQ9DvXo1fEg4UdGkr)
        - [VIM Adventures](http://vim-adventures.com/)
        - set of 4 videos:
            - [The vi/vim editor - Lesson 1](https://www.youtube.com/watch?v=SI8TeVMX8pk)
            - [The vi/vim editor - Lesson 2](https://www.youtube.com/watch?v=F3OO7ZIOaJE)
            - [The vi/vim editor - Lesson 3](https://www.youtube.com/watch?v=ZYEccA_nMaI)
            - [The vi/vim editor - Lesson 4](https://www.youtube.com/watch?v=1lYD5gwgZIA)
        - [Using Vi Instead of Emacs](http://www.cs.yale.edu/homes/aspnes/classes/223/notes.html#Using_Vi_instead_of_Emacs)
    - emacs:
        - [Basics Emacs Tutorial (video)](https://www.youtube.com/watch?v=hbmV1bnQ-i0)
        - set of 3 (videos):
            - [Emacs Tutorial (Beginners) -Part 1- File commands, cut/copy/paste, cursor commands](https://www.youtube.com/watch?v=ujODL7MD04Q)
            - [Emacs Tutorial (Beginners) -Part 2- Buffer management, search, M-x grep and rgrep modes](https://www.youtube.com/watch?v=XWpsRupJ4II)
            - [Emacs Tutorial (Beginners) -Part 3- Expressions, Statements, ~/.emacs file and packages](https://www.youtube.com/watch?v=paSgzPso-yc)
        - [Evil Mode: Or, How I Learned to Stop Worrying and Love Emacs (video)](https://www.youtube.com/watch?v=JWD1Fpdd4Pc)
        - [Writing C Programs With Emacs](http://www.cs.yale.edu/homes/aspnes/classes/223/notes.html#Writing_C_programs_with_Emacs)
        - [(maybe) Org Mode In Depth: Managing Structure (video)](https://www.youtube.com/watch?v=nsGYet02bEk)

- ### Unix command line tools
    - I filled in the list below from good tools.
    - [ ] bash
    - [ ] cat
    - [ ] grep
    - [ ] sed
    - [ ] awk
    - [ ] curl or wget
    - [ ] sort
    - [ ] tr
    - [ ] uniq
    - [ ] [strace](https://en.wikipedia.org/wiki/Strace)
    - [ ] [tcpdump](https://danielmiessler.com/study/tcpdump/)

- ### Information theory (videos)
    - [ ] [Khan Academy](https://www.khanacademy.org/computing/computer-science/informationtheory)
    - [ ] more about Markov processes:
        - [ ] [Core Markov Text Generation](https://www.coursera.org/learn/data-structures-optimizing-performance/lecture/waxgx/core-markov-text-generation)
        - [ ] [Core Implementing Markov Text Generation](https://www.coursera.org/learn/data-structures-optimizing-performance/lecture/gZhiC/core-implementing-markov-text-generation)
        - [ ] [Project = Markov Text Generation Walk Through](https://www.coursera.org/learn/data-structures-optimizing-performance/lecture/EUjrq/project-markov-text-generation-walk-through)
    - See more in MIT 6.050J Information and Entropy series below.

- ### Parity & Hamming Code (videos)
    - [ ] [Intro](https://www.youtube.com/watch?v=q-3BctoUpHE)
    - [ ] [Parity](https://www.youtube.com/watch?v=DdMcAUlxh1M)
    - [ ] Hamming Code:
        - [Error detection](https://www.youtube.com/watch?v=1A_NcXxdoCc)
        - [Error correction](https://www.youtube.com/watch?v=JAMLuxdHH8o)
    - [ ] [Error Checking](https://www.youtube.com/watch?v=wbH2VxzmoZk)

- ### Entropy
    - also see videos below
    - make sure to watch information theory videos first
    - [ ] [Information Theory, Claude Shannon, Entropy, Redundancy, Data Compression & Bits (video)](https://youtu.be/JnJq3Py0dyM?t=176)

- ### Cryptography
    - also see videos below
    - make sure to watch information theory videos first
    - [ ] [Khan Academy Series](https://www.khanacademy.org/computing/computer-science/cryptography)
    - [ ] [Cryptography: Hash Functions](https://www.youtube.com/watch?v=KqqOXndnvic&list=PLUl4u3cNGP6317WaSNfmCvGym2ucw3oGp&index=30)
    - [ ] [Cryptography: Encryption](https://www.youtube.com/watch?v=9TNI2wHmaeI&index=31&list=PLUl4u3cNGP6317WaSNfmCvGym2ucw3oGp)

- ### Compression
    - make sure to watch information theory videos first
    - [ ] Computerphile (videos):
        - [ ] [Compression](https://www.youtube.com/watch?v=Lto-ajuqW3w)
        - [ ] [Entropy in Compression](https://www.youtube.com/watch?v=M5c_RFKVkko)
        - [ ] [Upside Down Trees (Huffman Trees)](https://www.youtube.com/watch?v=umTbivyJoiI)
        - [ ] [EXTRA BITS/TRITS - Huffman Trees](https://www.youtube.com/watch?v=DV8efuB3h2g)
        - [ ] [Elegant Compression in Text (The LZ 77 Method)](https://www.youtube.com/watch?v=goOa3DGezUA)
        - [ ] [Text Compression Meets Probabilities](https://www.youtube.com/watch?v=cCDCfoHTsaU)
    - [ ] [Compressor Head videos](https://www.youtube.com/playlist?list=PLOU2XLYxmsIJGErt5rrCqaSGTMyyqNt2H)
    - [ ] [(optional) Google Developers Live: GZIP is not enough!](https://www.youtube.com/watch?v=whGwm0Lky2s)

- ### Computer Security
    - [MIT (23 videos)](https://www.youtube.com/playlist?list=PLUl4u3cNGP62K2DjQLRxDNRi0z2IRWnNh)
        - [ ] [Introduction, Threat Models](https://www.youtube.com/watch?v=GqmQg-cszw4&index=1&list=PLUl4u3cNGP62K2DjQLRxDNRi0z2IRWnNh)
        - [ ] [Control Hijacking Attacks](https://www.youtube.com/watch?v=6bwzNg5qQ0o&list=PLUl4u3cNGP62K2DjQLRxDNRi0z2IRWnNh&index=2)
        - [ ] [Buffer Overflow Exploits and Defenses](https://www.youtube.com/watch?v=drQyrzRoRiA&list=PLUl4u3cNGP62K2DjQLRxDNRi0z2IRWnNh&index=3)
        - [ ] [Privilege Separation](https://www.youtube.com/watch?v=6SIJmoE9L9g&index=4&list=PLUl4u3cNGP62K2DjQLRxDNRi0z2IRWnNh)
        - [ ] [Capabilities](https://www.youtube.com/watch?v=8VqTSY-11F4&index=5&list=PLUl4u3cNGP62K2DjQLRxDNRi0z2IRWnNh)
        - [ ] [Sandboxing Native Code](https://www.youtube.com/watch?v=VEV74hwASeU&list=PLUl4u3cNGP62K2DjQLRxDNRi0z2IRWnNh&index=6)
        - [ ] [Web Security Model](https://www.youtube.com/watch?v=chkFBigodIw&index=7&list=PLUl4u3cNGP62K2DjQLRxDNRi0z2IRWnNh)
        - [ ] [Securing Web Applications](https://www.youtube.com/watch?v=EBQIGy1ROLY&index=8&list=PLUl4u3cNGP62K2DjQLRxDNRi0z2IRWnNh)
        - [ ] [Symbolic Execution](https://www.youtube.com/watch?v=yRVZPvHYHzw&index=9&list=PLUl4u3cNGP62K2DjQLRxDNRi0z2IRWnNh)
        - [ ] [Network Security](https://www.youtube.com/watch?v=SIEVvk3NVuk&index=11&list=PLUl4u3cNGP62K2DjQLRxDNRi0z2IRWnNh)
        - [ ] [Network Protocols](https://www.youtube.com/watch?v=QOtA76ga_fY&index=12&list=PLUl4u3cNGP62K2DjQLRxDNRi0z2IRWnNh)
        - [ ] [Side-Channel Attacks](https://www.youtube.com/watch?v=PuVMkSEcPiI&index=15&list=PLUl4u3cNGP62K2DjQLRxDNRi0z2IRWnNh)

- ### Garbage collection
    - [ ] [Compilers (video)](https://www.youtube.com/playlist?list=PLO9y7hOkmmSGTy5z6HZ-W4k2y8WXF7Bff)
    - [ ] [GC in Python (video)](https://www.youtube.com/watch?v=iHVs_HkjdmI)
    - [ ] [Deep Dive Java: Garbage Collection is Good!](https://www.infoq.com/presentations/garbage-collection-benefits)
    - [ ] [Deep Dive Python: Garbage Collection in CPython (video)](https://www.youtube.com/watch?v=P-8Z0-MhdQs&list=PLdzf4Clw0VbOEWOS_sLhT_9zaiQDrS5AR&index=3)

- ### Parallel Programming
    - [ ] [Coursera (Scala)](https://www.coursera.org/learn/parprog1/home/week/1)
    - [ ] [Efficient Python for High Performance Parallel Computing (video)](https://www.youtube.com/watch?v=uY85GkaYzBk)

- ### Messaging, Serialization, and Queueing Systems
    - [ ] [Thrift](https://thrift.apache.org/)
        - [Tutorial](http://thrift-tutorial.readthedocs.io/en/latest/intro.html)
    - [ ] [Protocol Buffers](https://developers.google.com/protocol-buffers/)
        - [Tutorials](https://developers.google.com/protocol-buffers/docs/tutorials)
    - [ ] [gRPC](http://www.grpc.io/)
        - [gRPC 101 for Java Developers (video)](https://www.youtube.com/watch?v=5tmPvSe7xXQ&list=PLcTqM9n_dieN0k1nSeN36Z_ppKnvMJoly&index=1)
    - [ ] [Redis](http://redis.io/)
        - [Tutorial](http://try.redis.io/)
    - [ ] [Amazon SQS (queue)](https://aws.amazon.com/sqs/)
    - [ ] [Amazon SNS (pub-sub)](https://aws.amazon.com/sns/)
    - [ ] [RabbitMQ](https://www.rabbitmq.com/)
        - [Get Started](https://www.rabbitmq.com/getstarted.html)
    - [ ] [Celery](http://www.celeryproject.org/)
        - [First Steps With Celery](http://docs.celeryproject.org/en/latest/getting-started/first-steps-with-celery.html)
    - [ ] [ZeroMQ](http://zeromq.org/)
        - [Intro - Read The Manual](http://zeromq.org/intro:read-the-manual)
    - [ ] [ActiveMQ](http://activemq.apache.org/)
    - [ ] [Kafka](http://kafka.apache.org/documentation.html#introduction)
    - [ ] [MessagePack](http://msgpack.org/index.html)
    - [ ] [Avro](https://avro.apache.org/)

- ### A*
    - [ ] [A Search Algorithm](https://en.wikipedia.org/wiki/A*_search_algorithm)
    - [ ] [A* Pathfinding Tutorial (video)](https://www.youtube.com/watch?v=KNXfSOx4eEE)
    - [ ] [A* Pathfinding (E01: algorithm explanation) (video)](https://www.youtube.com/watch?v=-L-WgKMFuhE)

- ### Fast Fourier Transform
    - [ ] [An Interactive Guide To The Fourier Transform](https://betterexplained.com/articles/an-interactive-guide-to-the-fourier-transform/)
    - [ ] [What is a Fourier transform? What is it used for?](http://www.askamathematician.com/2012/09/q-what-is-a-fourier-transform-what-is-it-used-for/)
    - [ ] [What is the Fourier Transform? (video)](https://www.youtube.com/watch?v=Xxut2PN-V8Q)
    - [ ] [Divide & Conquer: FFT (video)](https://www.youtube.com/watch?v=iTMn0Kt18tg&list=PLUl4u3cNGP6317WaSNfmCvGym2ucw3oGp&index=4)
    - [ ] [Understanding The FFT](http://jakevdp.github.io/blog/2013/08/28/understanding-the-fft/)

- ### Bloom Filter
    - Given a Bloom filter with m bits and k hashing functions, both insertion and membership testing are O(k)
    - [Bloom Filters](https://www.youtube.com/watch?v=-SuTGoFYjZs)
    - [Bloom Filters | Mining of Massive Datasets | Stanford University](https://www.youtube.com/watch?v=qBTdukbzc78)
    - [Tutorial](http://billmill.org/bloomfilter-tutorial/)
    - [How To Write A Bloom Filter App](http://blog.michaelschmatz.com/2016/04/11/how-to-write-a-bloom-filter-cpp/)

- ### HyperLogLog
    - [How To Count A Billion Distinct Objects Using Only 1.5KB Of Memory](http://highscalability.com/blog/2012/4/5/big-data-counting-how-to-count-a-billion-distinct-objects-us.html)

- ### Locality-Sensitive Hashing
    - used to determine the similarity of documents
    - the opposite of MD5 or SHA which are used to determine if 2 documents/strings are exactly the same.
    - [Simhashing (hopefully) made simple](http://ferd.ca/simhashing-hopefully-made-simple.html)

- ### van Emde Boas Trees
    - [ ] [Divide & Conquer: van Emde Boas Trees (video)](https://www.youtube.com/watch?v=hmReJCupbNU&list=PLUl4u3cNGP6317WaSNfmCvGym2ucw3oGp&index=6)
    - [ ] [MIT Lecture Notes](https://ocw.mit.edu/courses/electrical-engineering-and-computer-science/6-046j-design-and-analysis-of-algorithms-spring-2012/lecture-notes/MIT6_046JS12_lec15.pdf)

- ### Augmented Data Structures
    - [ ] [CS 61B Lecture 39: Augmenting Data Structures](https://archive.org/details/ucberkeley_webcast_zksIj9O8_jc)

- ### Balanced search trees
    - Know at least one type of balanced binary tree (and know how it's implemented):
    - "Among balanced search trees, AVL and 2/3 trees are now passé, and red-black trees seem to be more popular.
        A particularly interesting self-organizing data structure is the splay tree, which uses rotations
        to move any accessed key to the root." - Skiena
    - Of these, I chose to implement a splay tree. From what I've read, you won't implement a
        balanced search tree in your interview. But I wanted exposure to coding one up
        and let's face it, splay trees are the bee's knees. I did read a lot of red-black tree code.
        - splay tree: insert, search, delete functions
        If you end up implementing red/black tree try just these:
        - search and insertion functions, skipping delete
    - I want to learn more about B-Tree since it's used so widely with very large data sets.
    - [ ] [Self-balancing binary search tree](https://en.wikipedia.org/wiki/Self-balancing_binary_search_tree)

    - [ ] **AVL trees**
        - In practice:
            From what I can tell, these aren't used much in practice, but I could see where they would be:
            The AVL tree is another structure supporting O(log n) search, insertion, and removal. It is more rigidly
            balanced than red–black trees, leading to slower insertion and removal but faster retrieval. This makes it
            attractive for data structures that may be built once and loaded without reconstruction, such as language
            dictionaries (or program dictionaries, such as the opcodes of an assembler or interpreter).
        - [ ] [MIT AVL Trees / AVL Sort (video)](https://www.youtube.com/watch?v=FNeL18KsWPc&list=PLUl4u3cNGP61Oq3tWYp6V_F-5jb5L2iHb&index=6)
        - [ ] [AVL Trees (video)](https://www.coursera.org/learn/data-structures/lecture/Qq5E0/avl-trees)
        - [ ] [AVL Tree Implementation (video)](https://www.coursera.org/learn/data-structures/lecture/PKEBC/avl-tree-implementation)
        - [ ] [Split And Merge](https://www.coursera.org/learn/data-structures/lecture/22BgE/split-and-merge)

    - [ ] **Splay trees**
        - In practice:
            Splay trees are typically used in the implementation of caches, memory allocators, routers, garbage collectors,
            data compression, ropes (replacement of string used for long text strings), in Windows NT (in the virtual memory,
            networking and file system code) etc.
        - [ ] [CS 61B: Splay Trees (video)](https://archive.org/details/ucberkeley_webcast_G5QIXywcJlY)
        - [ ] MIT Lecture: Splay Trees:
            - Gets very mathy, but watch the last 10 minutes for sure.
            - [Video](https://www.youtube.com/watch?v=QnPl_Y6EqMo)

    - [ ] **Red/black trees**
        - these are a translation of a 2-3 tree (see below)
        - In practice:
            Red–black trees offer worst-case guarantees for insertion time, deletion time, and search time.
            Not only does this make them valuable in time-sensitive applications such as real-time applications,
            but it makes them valuable building blocks in other data structures which provide worst-case guarantees;
            for example, many data structures used in computational geometry can be based on red–black trees, and
            the Completely Fair Scheduler used in current Linux kernels uses red–black trees. In the version 8 of Java,
            the Collection HashMap has been modified such that instead of using a LinkedList to store identical elements with poor
            hashcodes, a Red-Black tree is used.
        - [ ] [Aduni - Algorithms - Lecture 4 (link jumps to starting point) (video)](https://youtu.be/1W3x0f_RmUo?list=PLFDnELG9dpVxQCxuD-9BSy2E7BWY3t5Sm&t=3871)
        - [ ] [Aduni - Algorithms - Lecture 5 (video)](https://www.youtube.com/watch?v=hm2GHwyKF1o&list=PLFDnELG9dpVxQCxuD-9BSy2E7BWY3t5Sm&index=5)
        - [ ] [Red-Black Tree](https://en.wikipedia.org/wiki/Red%E2%80%93black_tree)
        - [ ] [An Introduction To Binary Search And Red Black Tree](https://www.topcoder.com/community/competitive-programming/tutorials/an-introduction-to-binary-search-and-red-black-trees/)

    - [ ] **2-3 search trees**
        - In practice:
            2-3 trees have faster inserts at the expense of slower searches (since height is more compared to AVL trees).
        - You would use 2-3 tree very rarely because its implementation involves different types of nodes. Instead, people use Red Black trees.
        - [ ] [23-Tree Intuition and Definition (video)](https://www.youtube.com/watch?v=C3SsdUqasD4&list=PLA5Lqm4uh9Bbq-E0ZnqTIa8LRaL77ica6&index=2)
        - [ ] [Binary View of 23-Tree](https://www.youtube.com/watch?v=iYvBtGKsqSg&index=3&list=PLA5Lqm4uh9Bbq-E0ZnqTIa8LRaL77ica6)
        - [ ] [2-3 Trees (student recitation) (video)](https://www.youtube.com/watch?v=TOb1tuEZ2X4&index=5&list=PLUl4u3cNGP6317WaSNfmCvGym2ucw3oGp)

    - [ ] **2-3-4 Trees (aka 2-4 trees)**
        - In practice:
            For every 2-4 tree, there are corresponding red–black trees with data elements in the same order. The insertion and deletion
            operations on 2-4 trees are also equivalent to color-flipping and rotations in red–black trees. This makes 2-4 trees an
            important tool for understanding the logic behind red–black trees, and this is why many introductory algorithm texts introduce
            2-4 trees just before red–black trees, even though **2-4 trees are not often used in practice**.
        - [ ] [CS 61B Lecture 26: Balanced Search Trees (video)](https://archive.org/details/ucberkeley_webcast_zqrqYXkth6Q)
        - [ ] [Bottom Up 234-Trees (video)](https://www.youtube.com/watch?v=DQdMYevEyE4&index=4&list=PLA5Lqm4uh9Bbq-E0ZnqTIa8LRaL77ica6)
        - [ ] [Top Down 234-Trees (video)](https://www.youtube.com/watch?v=2679VQ26Fp4&list=PLA5Lqm4uh9Bbq-E0ZnqTIa8LRaL77ica6&index=5)

    - [ ] **N-ary (K-ary, M-ary) trees**
        - note: the N or K is the branching factor (max branches)
        - binary trees are a 2-ary tree, with branching factor = 2
        - 2-3 trees are 3-ary
        - [ ] [K-Ary Tree](https://en.wikipedia.org/wiki/K-ary_tree)

    - [ ] **B-Trees**
        - fun fact: it's a mystery, but the B could stand for Boeing, Balanced, or Bayer (co-inventor)
        - In Practice:
            B-Trees are widely used in databases. Most modern filesystems use B-trees (or Variants). In addition to
            its use in databases, the B-tree is also used in filesystems to allow quick random access to an arbitrary
            block in a particular file. The basic problem is turning the file block i address into a disk block
            (or perhaps to a cylinder-head-sector) address.
        - [ ] [B-Tree](https://en.wikipedia.org/wiki/B-tree)
        - [ ] [Introduction to B-Trees (video)](https://www.youtube.com/watch?v=I22wEC1tTGo&list=PLA5Lqm4uh9Bbq-E0ZnqTIa8LRaL77ica6&index=6)
        - [ ] [B-Tree Definition and Insertion (video)](https://www.youtube.com/watch?v=s3bCdZGrgpA&index=7&list=PLA5Lqm4uh9Bbq-E0ZnqTIa8LRaL77ica6)
        - [ ] [B-Tree Deletion (video)](https://www.youtube.com/watch?v=svfnVhJOfMc&index=8&list=PLA5Lqm4uh9Bbq-E0ZnqTIa8LRaL77ica6)
        - [ ] [MIT 6.851 - Memory Hierarchy Models (video)](https://www.youtube.com/watch?v=V3omVLzI0WE&index=7&list=PLUl4u3cNGP61hsJNdULdudlRL493b-XZf)
                - covers cache-oblivious B-Trees, very interesting data structures
                - the first 37 minutes are very technical, may be skipped (B is block size, cache line size)


- ### k-D Trees
    - great for finding number of points in a rectangle or higher dimension object
    - a good fit for k-nearest neighbors
    - [ ] [Kd Trees (video)](https://www.youtube.com/watch?v=W94M9D_yXKk)
    - [ ] [kNN K-d tree algorithm (video)](https://www.youtube.com/watch?v=Y4ZgLlDfKDg)

- ### Skip lists
    - "These are somewhat of a cult data structure" - Skiena
    - [ ] [Randomization: Skip Lists (video)](https://www.youtube.com/watch?v=2g9OSRKJuzM&index=10&list=PLUl4u3cNGP6317WaSNfmCvGym2ucw3oGp)
    - [ ] [For animations and a little more detail](https://en.wikipedia.org/wiki/Skip_list)

- ### Network Flows
    - [ ] [Ford-Fulkerson in 5 minutes — Step by step example (video)](https://www.youtube.com/watch?v=Tl90tNtKvxs)
    - [ ] [Ford-Fulkerson Algorithm (video)](https://www.youtube.com/watch?v=v1VgJmkEJW0)
    - [ ] [Network Flows (video)](https://www.youtube.com/watch?v=2vhN4Ice5jI)

- ### Disjoint Sets & Union Find
    - [ ] [UCB 61B - Disjoint Sets; Sorting & selection (video)](https://archive.org/details/ucberkeley_webcast_MAEGXTwmUsI)
    - [ ] [Sedgewick Algorithms - Union-Find (6 videos)](https://www.coursera.org/learn/algorithms-part1/home/week/1)

- ### Math for Fast Processing
    - [ ] [Integer Arithmetic, Karatsuba Multiplication (video)](https://www.youtube.com/watch?v=eCaXlAaN2uE&index=11&list=PLUl4u3cNGP61Oq3tWYp6V_F-5jb5L2iHb)
    - [ ] [The Chinese Remainder Theorem (used in cryptography) (video)](https://www.youtube.com/watch?v=ru7mWZJlRQg)

- ### Treap
    - Combination of a binary search tree and a heap
    - [ ] [Treap](https://en.wikipedia.org/wiki/Treap)
    - [ ] [Data Structures: Treaps explained (video)](https://www.youtube.com/watch?v=6podLUYinH8)
    - [ ] [Applications in set operations](https://www.cs.cmu.edu/~scandal/papers/treaps-spaa98.pdf)

- ### Linear Programming (videos)
    - [ ] [Linear Programming](https://www.youtube.com/watch?v=M4K6HYLHREQ)
    - [ ] [Finding minimum cost](https://www.youtube.com/watch?v=2ACJ9ewUC6U)
    - [ ] [Finding maximum value](https://www.youtube.com/watch?v=8AA_81xI3ik)
    - [ ] [Solve Linear Equations with Python - Simplex Algorithm](https://www.youtube.com/watch?v=44pAWI7v5Zk)

- ### Geometry, Convex hull (videos)
    - [ ] [Graph Alg. IV: Intro to geometric algorithms - Lecture 9](https://youtu.be/XIAQRlNkJAw?list=PLFDnELG9dpVxQCxuD-9BSy2E7BWY3t5Sm&t=3164)
    - [ ] [Geometric Algorithms: Graham & Jarvis - Lecture 10](https://www.youtube.com/watch?v=J5aJEcOr6Eo&index=10&list=PLFDnELG9dpVxQCxuD-9BSy2E7BWY3t5Sm)
    - [ ] [Divide & Conquer: Convex Hull, Median Finding](https://www.youtube.com/watch?v=EzeYI7p9MjU&list=PLUl4u3cNGP6317WaSNfmCvGym2ucw3oGp&index=2)

- ### Discrete math
    - 아래에 있는 영상을 확인하세요.

- ### Machine Learning
    - [ ] Why ML?
        - [ ] [How Google Is Remaking Itself As A Machine Learning First Company](https://backchannel.com/how-google-is-remaking-itself-as-a-machine-learning-first-company-ada63defcb70)
        - [ ] [Large-Scale Deep Learning for Intelligent Computer Systems (video)](https://www.youtube.com/watch?v=QSaZGT4-6EY)
        - [ ] [Deep Learning and Understandability versus Software Engineering and Verification by Peter Norvig](https://www.youtube.com/watch?v=X769cyzBNVw)
    - [ ] [Google's Cloud Machine learning tools (video)](https://www.youtube.com/watch?v=Ja2hxBAwG_0)
    - [ ] [Google Developers' Machine Learning Recipes (Scikit Learn & Tensorflow) (video)](https://www.youtube.com/playlist?list=PLOU2XLYxmsIIuiBfYad6rFYQU_jL2ryal)
    - [ ] [Tensorflow (video)](https://www.youtube.com/watch?v=oZikw5k_2FM)
    - [ ] [Tensorflow Tutorials](https://www.tensorflow.org/versions/r0.11/tutorials/index.html)
    - [ ] [Practical Guide to implementing Neural Networks in Python (using Theano)](http://www.analyticsvidhya.com/blog/2016/04/neural-networks-python-theano/)
    - Courses:
        - [Great starter course: Machine Learning](https://www.coursera.org/learn/machine-learning)
              - [videos only](https://www.youtube.com/playlist?list=PLZ9qNFMHZ-A4rycgrgOYma6zxF4BZGGPW)
              - see videos 12-18 for a review of linear algebra (14 and 15 are duplicates)
        - [Neural Networks for Machine Learning](https://www.coursera.org/learn/neural-networks)
        - [Google's Deep Learning Nanodegree](https://www.udacity.com/course/deep-learning--ud730)
        - [Google/Kaggle Machine Learning Engineer Nanodegree](https://www.udacity.com/course/machine-learning-engineer-nanodegree-by-google--nd009)
        - [Self-Driving Car Engineer Nanodegree](https://www.udacity.com/drive)
        - [Metis Online Course ($99 for 2 months)](http://www.thisismetis.com/explore-data-science)
    - Resources:
        - Books:
            - [Python Machine Learning](https://www.amazon.com/Python-Machine-Learning-Sebastian-Raschka/dp/1783555130/)
            - [Data Science from Scratch: First Principles with Python](https://www.amazon.com/Data-Science-Scratch-Principles-Python/dp/149190142X)
            - [Introduction to Machine Learning with Python](https://www.amazon.com/Introduction-Machine-Learning-Python-Scientists/dp/1449369413/)
        - [Machine Learning for Software Engineers](https://github.com/ZuzooVn/machine-learning-for-software-engineers)
        - Data School: http://www.dataschool.io/

</details>

---

## 몇몇 주제에 대한 세부사항

<details>
<summary>Additional Detail on Some Subjects</summary>

    I added these to reinforce some ideas already presented above, but didn't want to include them
    above because it's just too much. It's easy to overdo it on a subject.
    You want to get hired in this century, right?

- [ ] **Union-Find**
    - [ ] [Overview](https://www.coursera.org/learn/data-structures/lecture/JssSY/overview)
    - [ ] [Naive Implementation](https://www.coursera.org/learn/data-structures/lecture/EM5D0/naive-implementations)
    - [ ] [Trees](https://www.coursera.org/learn/data-structures/lecture/Mxu0w/trees)
    - [ ] [Union By Rank](https://www.coursera.org/learn/data-structures/lecture/qb4c2/union-by-rank)
    - [ ] [Path Compression](https://www.coursera.org/learn/data-structures/lecture/Q9CVI/path-compression)
    - [ ] [Analysis Options](https://www.coursera.org/learn/data-structures/lecture/GQQLN/analysis-optional)

- [ ] **More Dynamic Programming** (videos)
    - [ ] [6.006: Dynamic Programming I: Fibonacci, Shortest Paths](https://www.youtube.com/watch?v=OQ5jsbhAv_M&list=PLUl4u3cNGP61Oq3tWYp6V_F-5jb5L2iHb&index=19)
    - [ ] [6.006: Dynamic Programming II: Text Justification, Blackjack](https://www.youtube.com/watch?v=ENyox7kNKeY&list=PLUl4u3cNGP61Oq3tWYp6V_F-5jb5L2iHb&index=20)
    - [ ] [6.006: DP III: Parenthesization, Edit Distance, Knapsack](https://www.youtube.com/watch?v=ocZMDMZwhCY&list=PLUl4u3cNGP61Oq3tWYp6V_F-5jb5L2iHb&index=21)
    - [ ] [6.006: DP IV: Guitar Fingering, Tetris, Super Mario Bros.](https://www.youtube.com/watch?v=tp4_UXaVyx8&index=22&list=PLUl4u3cNGP61Oq3tWYp6V_F-5jb5L2iHb)
    - [ ] [6.046: Dynamic Programming & Advanced DP](https://www.youtube.com/watch?v=Tw1k46ywN6E&index=14&list=PLUl4u3cNGP6317WaSNfmCvGym2ucw3oGp)
    - [ ] [6.046: Dynamic Programming: All-Pairs Shortest Paths](https://www.youtube.com/watch?v=NzgFUwOaoIw&list=PLUl4u3cNGP6317WaSNfmCvGym2ucw3oGp&index=15)
    - [ ] [6.046: Dynamic Programming (student recitation)](https://www.youtube.com/watch?v=krZI60lKPek&list=PLUl4u3cNGP6317WaSNfmCvGym2ucw3oGp&index=12)

- [ ] **Advanced Graph Processing** (videos)
    - [ ] [Synchronous Distributed Algorithms: Symmetry-Breaking. Shortest-Paths Spanning Trees](https://www.youtube.com/watch?v=mUBmcbbJNf4&list=PLUl4u3cNGP6317WaSNfmCvGym2ucw3oGp&index=27)
    - [ ] [Asynchronous Distributed Algorithms: Shortest-Paths Spanning Trees](https://www.youtube.com/watch?v=kQ-UQAzcnzA&list=PLUl4u3cNGP6317WaSNfmCvGym2ucw3oGp&index=28)

- [ ] MIT **Probability** (mathy, and go slowly, which is good for mathy things) (videos):
    - [ ] [MIT 6.042J - Probability Introduction](https://www.youtube.com/watch?v=SmFwFdESMHI&index=18&list=PLB7540DEDD482705B)
    - [ ] [MIT 6.042J - Conditional Probability](https://www.youtube.com/watch?v=E6FbvM-FGZ8&index=19&list=PLB7540DEDD482705B)
    - [ ] [MIT 6.042J - Independence](https://www.youtube.com/watch?v=l1BCv3qqW4A&index=20&list=PLB7540DEDD482705B)
    - [ ] [MIT 6.042J - Random Variables](https://www.youtube.com/watch?v=MOfhhFaQdjw&list=PLB7540DEDD482705B&index=21)
    - [ ] [MIT 6.042J - Expectation I](https://www.youtube.com/watch?v=gGlMSe7uEkA&index=22&list=PLB7540DEDD482705B)
    - [ ] [MIT 6.042J - Expectation II](https://www.youtube.com/watch?v=oI9fMUqgfxY&index=23&list=PLB7540DEDD482705B)
    - [ ] [MIT 6.042J - Large Deviations](https://www.youtube.com/watch?v=q4mwO2qS2z4&index=24&list=PLB7540DEDD482705B)
    - [ ] [MIT 6.042J - Random Walks](https://www.youtube.com/watch?v=56iFMY8QW2k&list=PLB7540DEDD482705B&index=25)

- [ ] [Simonson: Approximation Algorithms (video)](https://www.youtube.com/watch?v=oDniZCmNmNw&list=PLFDnELG9dpVxQCxuD-9BSy2E7BWY3t5Sm&index=19)

- [ ] **문자열 매칭
    - [ ] 라빈-카프(Rabin-Karp) (동영상):
        - [라빈 카프 알고리즘](https://www.coursera.org/learn/data-structures/lecture/c0Qkw/rabin-karps-algorithm)
        - [Precomputing](https://www.coursera.org/learn/data-structures/lecture/nYrc8/optimization-precomputation)
        - [최적화: 구현과 분석](https://www.coursera.org/learn/data-structures/lecture/h4ZLc/optimization-implementation-and-analysis)
        - [Table Doubling, Karp-Rabin](https://www.youtube.com/watch?v=BRO7mVIFt08&list=PLUl4u3cNGP61Oq3tWYp6V_F-5jb5L2iHb&index=9)
        - [Rolling Hashes, Amortized Analysis](https://www.youtube.com/watch?v=w6nuXg0BISo&list=PLUl4u3cNGP61Oq3tWYp6V_F-5jb5L2iHb&index=32)
    - [ ] Knuth-Morris-Pratt (KMP):
        - [The Knuth-Morris-Pratt (KMP) String Matching Algorithm](https://www.youtube.com/watch?v=5i7oKodCRJo)
    - [ ] 보이어-무어(Boyer–Moore) 문자열 검색 알고리즘
        - [Boyer-Moore String Search Algorithm](https://en.wikipedia.org/wiki/Boyer%E2%80%93Moore_string_search_algorithm)
        - [Advanced String Searching Boyer-Moore-Horspool Algorithms (video)](https://www.youtube.com/watch?v=QDZpzctPf10)
    - [ ] [Coursera: Algorithms on Strings](https://www.coursera.org/learn/algorithms-on-strings/home/week/1)
        - starts off great, but by the time it gets past KMP it gets more complicated than it needs to be
        - 트라이(tries)에 대해서 잘 설명하고 있다.
        - 이건 생략 가능

- [ ] **정렬**

    - [ ] 스탠포드 대학의 정렬 강의들:
        - [ ] [Lecture 15 | Programming Abstractions (video)](https://www.youtube.com/watch?v=ENp00xylP7c&index=15&list=PLFE6E58F856038C69)
        - [ ] [Lecture 16 | Programming Abstractions (video)](https://www.youtube.com/watch?v=y4M9IVgrVKo&index=16&list=PLFE6E58F856038C69)
    - [ ] Shai Simonson, [Aduni.org](http://www.aduni.org/):
        - [ ] [Algorithms - Sorting - Lecture 2 (video)](https://www.youtube.com/watch?v=odNJmw5TOEE&list=PLFDnELG9dpVxQCxuD-9BSy2E7BWY3t5Sm&index=2)
        - [ ] [Algorithms - Sorting II - Lecture 3 (video)](https://www.youtube.com/watch?v=hj8YKFTFKEE&list=PLFDnELG9dpVxQCxuD-9BSy2E7BWY3t5Sm&index=3)
    - [ ] Steven Skiena lectures on sorting:
        - [ ] [lecture begins at 26:46 (video)](https://youtu.be/ute-pmMkyuk?list=PLOtl7M3yp-DV69F32zdK7YJcNXpTunF2b&t=1600)
        - [ ] [lecture begins at 27:40 (video)](https://www.youtube.com/watch?v=yLvp-pB8mak&index=8&list=PLOtl7M3yp-DV69F32zdK7YJcNXpTunF2b)
        - [ ] [lecture begins at 35:00 (video)](https://www.youtube.com/watch?v=q7K9otnzlfE&index=9&list=PLOtl7M3yp-DV69F32zdK7YJcNXpTunF2b)
        - [ ] [lecture begins at 23:50 (video)](https://www.youtube.com/watch?v=TvqIGu9Iupw&list=PLOtl7M3yp-DV69F32zdK7YJcNXpTunF2b&index=10)

</details>

## Video Series

편하게 보세요. "Netflix and skill"이라니까요 :P

<details>
<summary>비디오 시리즈</summary>

- [ ] [List of individual Dynamic Programming problems (each is short)](https://www.youtube.com/playlist?list=PLrmLmBdmIlpsHaNTPP_jHHDx_os9ItYXr)

- [ ] [x86 Architecture, Assembly, Applications (11 videos)](https://www.youtube.com/playlist?list=PL038BE01D3BAEFDB0)

- [ ] [MIT 18.06 Linear Algebra, Spring 2005 (35 videos)](https://www.youtube.com/playlist?list=PLE7DDD91010BC51F8)

- [ ] [Excellent - MIT Calculus Revisited: Single Variable Calculus](https://www.youtube.com/playlist?list=PL3B08AE665AB9002A)

- [ ] [Computer Science 70, 001 - Spring 2015 - Discrete Mathematics and Probability Theory](http://www.infocobuild.com/education/audio-video-courses/computer-science/cs70-spring2015-berkeley.html)

- [ ] [Discrete Mathematics by Shai Simonson (19 videos)](https://www.youtube.com/playlist?list=PL3o9D4Dl2FJ9q0_gtFXPh_H4POI5dK0yG)

- [ ] [Discrete Mathematics Part 1 by Sarada Herke (5 videos)](https://www.youtube.com/playlist?list=PLGxuz-nmYlQPOc4w1Kp2MZrdqOOm4Jxeo)

- [ ] CSE373 - Analysis of Algorithms (25 videos)
    - [Skiena lectures from Algorithm Design Manual](https://www.youtube.com/watch?v=ZFjhkohHdAA&list=PLOtl7M3yp-DV69F32zdK7YJcNXpTunF2b&index=1)

- [ ] [UC Berkeley 61B (Spring 2014): Data Structures (25 videos)](https://archive.org/details/ucberkeley-webcast-PL-XXv-cvA_iAlnI-BQr9hjqADPBtujFJd)

- [ ] [UC Berkeley 61B (Fall 2006): Data Structures (39 videos)](https://archive.org/details/ucberkeley-webcast-PL4BBB74C7D2A1049C)

- [ ] [UC Berkeley 61C: Machine Structures (26 videos)](https://archive.org/details/ucberkeley-webcast-PL-XXv-cvA_iCl2-D-FS5mk0jFF6cYSJs_)

- [ ] [OOSE: Software Dev Using UML and Java (21 videos)](https://www.youtube.com/playlist?list=PLJ9pm_Rc9HesnkwKlal_buSIHA-jTZMpO)

- [ ] ~~[UC Berkeley CS 152: Computer Architecture and Engineering (20 videos)](https://www.youtube.com/watch?v=UH0QYvtP7Rk&index=20&list=PLkFD6_40KJIwEiwQx1dACXwh-2Fuo32qr)~~

- [ ] [MIT 6.004: Computation Structures (49 videos)](https://www.youtube.com/playlist?list=PLrRW1w6CGAcXbMtDFj205vALOGmiRc82-)

- [ ] [Carnegie Mellon - Computer Architecture Lectures (39 videos)](https://www.youtube.com/playlist?list=PL5PHm2jkkXmi5CxxI7b3JCL1TWybTDtKq)

- [ ] [MIT 6.006: Intro to Algorithms (47 videos)](https://www.youtube.com/watch?v=HtSuA80QTyo&list=PLUl4u3cNGP61Oq3tWYp6V_F-5jb5L2iHb&nohtml5=False)

- [ ] [MIT 6.033: Computer System Engineering (22 videos)](https://www.youtube.com/watch?v=zm2VP0kHl1M&list=PL6535748F59DCA484)

- [ ] [MIT 6.034 Artificial Intelligence, Fall 2010 (30 videos)](https://www.youtube.com/playlist?list=PLUl4u3cNGP63gFHB6xb-kVBiQHYe_4hSi)

- [ ] [MIT 6.042J: Mathematics for Computer Science, Fall 2010 (25 videos)](https://www.youtube.com/watch?v=L3LMbpZIKhQ&list=PLB7540DEDD482705B)

- [ ] [MIT 6.046: Design and Analysis of Algorithms (34 videos)](https://www.youtube.com/watch?v=2P-yW7LQr08&list=PLUl4u3cNGP6317WaSNfmCvGym2ucw3oGp)

- [ ] [MIT 6.050J: Information and Entropy, Spring 2008 (19 videos)](https://www.youtube.com/watch?v=phxsQrZQupo&list=PL_2Bwul6T-A7OldmhGODImZL8KEVE38X7)

- [ ] [MIT 6.851: Advanced Data Structures (22 videos)](https://www.youtube.com/watch?v=T0yzrZL1py0&list=PLUl4u3cNGP61hsJNdULdudlRL493b-XZf&index=1)

- [ ] [MIT 6.854: Advanced Algorithms, Spring 2016 (24 videos)](https://www.youtube.com/playlist?list=PL6ogFv-ieghdoGKGg2Bik3Gl1glBTEu8c)

- [ ] [Harvard COMPSCI 224: Advanced Algorithms (25 videos)](https://www.youtube.com/playlist?list=PL2SOU6wwxB0uP4rJgf5ayhHWgw7akUWSf)

- [ ] [MIT 6.858 Computer Systems Security, Fall 2014](https://www.youtube.com/watch?v=GqmQg-cszw4&index=1&list=PLUl4u3cNGP62K2DjQLRxDNRi0z2IRWnNh)

- [ ] [Stanford: Programming Paradigms (27 videos)](https://www.youtube.com/view_play_list?p=9D558D49CA734A02)

- [ ] [Introduction to Cryptography by Christof Paar](https://www.youtube.com/playlist?list=PL6N5qY2nvvJE8X75VkXglSrVhLv1tVcfy)
    - [Course Website along with Slides and Problem Sets](http://www.crypto-textbook.com/)

- [ ] [Mining Massive Datasets - Stanford University (94 videos)](https://www.youtube.com/playlist?list=PLLssT5z_DsK9JDLcT8T62VtzwyW9LNepV)

- [ ] [Graph Theory by Sarada Herke (67 videos)](https://www.youtube.com/user/DrSaradaHerke/playlists?shelf_id=5&view=50&sort=dd)

</details>

## 컴퓨터 과학 강의들

<details>
<summary>Computer Science Courses</summary>

- [컴퓨터 과학 온라인 강의들](https://github.com/open-source-society/computer-science)
- [(많은 온라인 강의가 있는) 컴퓨터 과학 강의들](https://github.com/prakhar1989/awesome-courses)

</details>

## 라이센스

[CC-BY-SA-4.0](./LICENSE.txt)<|MERGE_RESOLUTION|>--- conflicted
+++ resolved
@@ -18,8 +18,6 @@
 - [브라질 포르투갈어](translations/README-ptbr.md)
 - [스페인어](translations/README-es.md)
 - [중국어](translations/README-cn.md)
-<<<<<<< HEAD
-
 </details>
 
 <details>
@@ -42,23 +40,7 @@
 - [한국어](https://github.com/jwasham/coding-interview-university/issues/118)
 - [히브리어](https://github.com/jwasham/coding-interview-university/issues/82)
 - [힌디어](https://github.com/jwasham/coding-interview-university/issues/81)
-
-</details>
-=======
-- 진행 중인 번역:
-    - [스페인어](https://github.com/jwasham/coding-interview-university/issues/80)
-    - [힌디어](https://github.com/jwasham/coding-interview-university/issues/81)
-	- [히브리어](https://github.com/jwasham/coding-interview-university/issues/82)
-    - [바하사 인도네시아어](https://github.com/jwasham/coding-interview-university/issues/101)
-    - [아랍어](https://github.com/jwasham/coding-interview-university/issues/98)
-    - [베트남어](https://github.com/jwasham/coding-interview-university/issues/92)
-    - [터키어](https://github.com/jwasham/coding-interview-university/issues/90)
-    - [프랑스어](https://github.com/jwasham/coding-interview-university/issues/89)
-    - [러시아어](https://github.com/jwasham/coding-interview-university/issues/87)
-    - [우크라이나어](https://github.com/jwasham/coding-interview-university/issues/106)
-    - [브라질 포르투갈어](https://github.com/jwasham/coding-interview-university/issues/113)
-	- [한국어](https://github.com/jwasham/coding-interview-university/issues/118)
->>>>>>> 3ca96024
+</details>
 
 ## 코딩 인터뷰 대학이란?
 
@@ -239,38 +221,7 @@
 
 `git push --force `
 
-<<<<<<< HEAD
 [Github식 마크다운에 대하여](https://guides.github.com/features/mastering-markdown/#GitHub-flavored-markdown)
-=======
-[Github-flavored markdown에 대하여](https://guides.github.com/features/mastering-markdown/#GitHub-flavored-markdown)
-
-## 구글 분위기 내기
-
-"[미래의 구글러](https://github.com/jwasham/coding-interview-university/blob/master/extras/future-googler.pdf)"를 인쇄하고
-자주 바라보자.
-
-[![future Googler sign](https://dng5l3qzreal6.cloudfront.net/2016/Oct/Screen_Shot_2016_10_04_at_10_13_24_AM-1475601104364.png)](https://github.com/jwasham/coding-interview-university/blob/master/extras/future-googler.pdf)
-
-## Did I Get the Job?
-
-I'm in the queue right now. Hope to interview soon.
-
-    Thanks for the referral, JP.
-
-## 팔로우 하려면
-
-나의 이야기: [내가 구글 인터뷰를 풀 타임으로 8 개월 동안 공부한 이유](https://www.vobour.com/book/view/fiRGQMcmRkaw7pgpL) (원문 : [Why I Studied Full-Time for 8 Months for a Google Interview](https://medium.com/@googleyasheck/why-i-studied-full-time-for-8-months-for-a-google-interview-cc662ce9bb13))
-
-
-저의 구글로 향하는 여행 함께 해주세요!
-- **블로그**: [GoogleyAsHeck.com](https://googleyasheck.com/)
-- Twitter: [@googleyasheck](https://twitter.com/googleyasheck)
-- Twitter: [@StartupNextDoor](https://twitter.com/StartupNextDoor)
-- Google+: [+Googleyasheck](https://plus.google.com/+Googleyasheck)
-- LinkedIn: [johnawasham](https://www.linkedin.com/in/johnawasham)
-
-![John Washam - Coding Interview University](https://dng5l3qzreal6.cloudfront.net/2016/Aug/book_stack_photo_resized_18_1469302751157-1472661280368.png)
->>>>>>> 3ca96024
 
 </details>
 
@@ -770,15 +721,9 @@
 
 - ### Bitwise operations
     - [ ] [Bits cheat sheet](https://github.com/jwasham/coding-interview-university/blob/master/extras/cheat%20sheets/bits-cheat-cheet.pdf) - you should know many of the powers of 2 from (2^1 to 2^16 and 2^32)
-<<<<<<< HEAD
     - [ ] 비트 연산자(&, |, ^, ~, >>, <<) 제대로 이해하기
         - [ ] [워드](https://en.wikipedia.org/wiki/Word_(computer_architecture))
         - [ ] 시작하기 좋은 곳:
-=======
-    - [ ] Get a really good understanding of manipulating bits with: &, |, ^, ~, >>, <<
-        - [ ] [words](https://en.wikipedia.org/wiki/Word_(computer_architecture))
-        - [ ] Good intro:
->>>>>>> 3ca96024
             [Bit Manipulation (video)](https://www.youtube.com/watch?v=7jkIUgLC29I)
         - [ ] [C Programming Tutorial 2-10: Bitwise Operators (video)](https://www.youtube.com/watch?v=d0AwjSpNXR0)
         - [ ] [Bit Manipulation](https://en.wikipedia.org/wiki/Bit_manipulation)
@@ -1427,12 +1372,8 @@
         - [Timelines at Scale](https://www.infoq.com/presentations/Twitter-Timeline-Scalability)
     - For even more, see "Mining Massive Datasets" video series in the [Video Series](#video-series) section.
 - [ ] Practicing the system design process: Here are some ideas to try working through on paper, each with some documentation on how it was handled in the real world:
-<<<<<<< HEAD
     - review: [The System Design Primer](https://github.com/donnemartin/system-design-primer)
     - [System Design from HiredInTech](http://www.hiredintech.com/system-design/)
-=======
-    - review: [System Design from HiredInTech](http://www.hiredintech.com/system-design/)
->>>>>>> 3ca96024
     - [cheat sheet](https://github.com/jwasham/coding-interview-university/blob/master/extras/cheat%20sheets/system-design.pdf)
     - flow:
         1. Understand the problem and scope:
