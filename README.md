--- conflicted
+++ resolved
@@ -1,14 +1,3 @@
-<<<<<<< HEAD
-# Google Interview University
-
-Translations:
-- [中文版本](README-cn.md)
-- [Español (in progress)](README-es.md) [Issue #80](https://github.com/jwasham/google-interview-university/issues/80)
-- [हिन्दी (in progress)](README-hn.md) [Issue #81](https://github.com/jwasham/google-interview-university/issues/81)
-- [עברית (in progress)](README-he.md) [Issue #82](https://github.com/jwasham/google-interview-university/issues/82)
-- [Tiếng Việt (in progress)](README-vn.md) [Issue #92](https://github.com/jwasham/google-interview-university/issues/92)
-
-=======
 # Coding Interview University
 
 >**I originally created this as a short to-do list of study topics for becoming a software engineer, but it grew to the large list you see today. 
@@ -36,7 +25,6 @@
     - [German](https://github.com/jwasham/coding-interview-university/issues/135)
     - [Urdu](https://github.com/jwasham/coding-interview-university/issues/140)
     - [Thai](https://github.com/jwasham/coding-interview-university/issues/156)
->>>>>>> 58176dbb
 
 ## What is it?
 
@@ -44,28 +32,12 @@
 
 ![Coding at the whiteboard - from HBO's Silicon Valley](https://dng5l3qzreal6.cloudfront.net/2016/Aug/coding_board_small-1470866369118.jpg)
 
-<<<<<<< HEAD
-This long list has been extracted and expanded from **Google's coaching notes**, so these are the things you need to know.
-There are extra items I added at the bottom that may come up in the interview or be helpful in solving a problem. Many items are from
-Steve Yegge's "[Get that job at Google](http://steve-yegge.blogspot.com/2008/03/get-that-job-at-google.html)" and are reflected
-sometimes word-for-word in Google's coaching notes.
-
-I've pared down what you need to know from what Yegge recommends. I've altered Yegge's requirements
-from information received from my contact at Google. This is meant for **new software engineers** or those switching from
-software/web development to software engineering (where computer science knowledge is required). If you have
-many years of experience and are claiming many years of software engineering experience, expect a harder interview.
-[Read more here](https://googleyasheck.com/what-you-need-to-know-for-your-google-interview-and-what-you-dont/).
-
-If you have many years of software/web development experience, note that Google views software engineering as
-different from software/web development and they require computer science knowledge.
-=======
 This is meant for **new software engineers** or those switching from 
 software/web development to software engineering (where computer science knowledge is required). If you have 
 many years of experience and are claiming many years of software engineering experience, expect a harder interview. 
 
 If you have many years of software/web development experience, note that large software companies like Google, Amazon, 
 Facebook and Microsoft view software engineering as different from software/web development, and they require computer science knowledge.
->>>>>>> 58176dbb
 
 If you want to be a reliability engineer or systems engineer, study more from the optional list (networking, security).
 
@@ -230,35 +202,6 @@
 
 [More about Github-flavored markdown](https://guides.github.com/features/mastering-markdown/#GitHub-flavored-markdown)
 
-<<<<<<< HEAD
-## Get in a Googley Mood
-
-Print out a "[future Googler](https://github.com/jwasham/google-interview-university/blob/master/extras/future-googler.pdf)" sign (or two) and keep your eyes on the prize.
-
-[![future Googler sign](https://dng5l3qzreal6.cloudfront.net/2016/Oct/Screen_Shot_2016_10_04_at_10_13_24_AM-1475601104364.png)](https://github.com/jwasham/google-interview-university/blob/master/extras/future-googler.pdf)
-
-## Did I Get the Job?
-
-I'm in the queue right now. Hope to interview soon.
-
-    Thanks for the referral, JP.
-
-## Follow Along with Me
-
-My story: [Why I Studied Full-Time for 8 Months for a Google Interview](https://medium.com/@googleyasheck/why-i-studied-full-time-for-8-months-for-a-google-interview-cc662ce9bb13)
-
-I'm on the journey, too. Follow along:
-
-- **Blog**: [GoogleyAsHeck.com](https://googleyasheck.com/)
-- Twitter: [@googleyasheck](https://twitter.com/googleyasheck)
-- Twitter: [@StartupNextDoor](https://twitter.com/StartupNextDoor)
-- Google+: [+Googleyasheck](https://plus.google.com/+Googleyasheck)
-- LinkedIn: [johnawasham](https://www.linkedin.com/in/johnawasham)
-
-![John Washam - Google Interview University](https://dng5l3qzreal6.cloudfront.net/2016/Aug/book_stack_photo_resized_18_1469302751157-1472661280368.png)
-
-=======
->>>>>>> 58176dbb
 ## Don't feel you aren't smart enough
 - Successful software engineers are smart, but many have an insecurity that they aren't smart enough.
 - [The myth of the Genius Programmer](https://www.youtube.com/watch?v=0SARbwvhupQ)
