--- conflicted
+++ resolved
@@ -133,16 +133,9 @@
     - [Entropy](#entropy)
     - [Cryptography](#cryptography)
     - [Compression](#compression)
-<<<<<<< HEAD
     - [Computer Security](#computer-security)
     - [Garbage collection](#garbage-collection)
     - [Parallel Programming](#parallel-programming)
-=======
-    - [Redes](#redes) (si tienes experiencia en redes o quieres ser ingeniero de sistemas, espera preguntas)
-    - [Seguridad informática](#seguridad-informática)
-    - [Recolección de basura](#recolección-de-basura)
-    - [Programación paralela](#programación-paralela)
->>>>>>> 9f84a4a9
     - [Messaging, Serialization, and Queueing Systems](#messaging-serialization-and-queueing-systems)
     - [A*](#a)
     - [Fast Fourier Transform](#fast-fourier-transform)
@@ -1591,7 +1584,7 @@
     - [ ] [Compressor Head videos](https://www.youtube.com/playlist?list=PLOU2XLYxmsIJGErt5rrCqaSGTMyyqNt2H)
     - [ ] [(optional) Google Developers Live: GZIP is not enough!](https://www.youtube.com/watch?v=whGwm0Lky2s)
 
-<<<<<<< HEAD
+
 - ### Computer Security
     - [MIT (23 videos)](https://www.youtube.com/playlist?list=PLUl4u3cNGP62K2DjQLRxDNRi0z2IRWnNh)
         - [ ] [Introduction, Threat Models](https://www.youtube.com/watch?v=GqmQg-cszw4&index=1&list=PLUl4u3cNGP62K2DjQLRxDNRi0z2IRWnNh)
@@ -1615,48 +1608,6 @@
     - [ ] [Deep Dive Python: Garbage Collection in CPython (video)](https://www.youtube.com/watch?v=P-8Z0-MhdQs&list=PLdzf4Clw0VbOEWOS_sLhT_9zaiQDrS5AR&index=3)
 
 - ### Parallel Programming
-=======
-- ### Redes
-    - **si tienes experiencia en redes o quieres ser ingeniero en sistemas, espera preguntas**
-    - pero de cualquier forma es bueno saber lo siguiente
-    - [ ] [Khan Academy](https://www.khanacademy.org/computing/computer-science/internet-intro)
-    - [ ] [UDP y TCP: Comparación de protocolos de transporte](https://www.youtube.com/watch?v=Vdc8TCESIg8)
-    - [ ] [TCP/IP y el modelo OSI, ¡explicado!](https://www.youtube.com/watch?v=e5DEVa9eSN0)
-    - [ ] [Transmisión de paquetes a través del Internet. Tutorial en redes y TCP/IP.](https://www.youtube.com/watch?v=nomyRJehhnM)
-    - [ ] [HTTP](https://www.youtube.com/watch?v=WGJrLqtX7As)
-    - [ ] [SSL y HTTPS](https://www.youtube.com/watch?v=S2iBR2ZlZf0)
-    - [ ] [SSL/TLS](https://www.youtube.com/watch?v=Rp3iZUvXWlM)
-    - [ ] [HTTP 2.0](https://www.youtube.com/watch?v=E9FxNzv1Tr8)
-    - [ ] [Serie de vídeos (21 vídeos)](https://www.youtube.com/playlist?list=PLEbnTDJUr_IegfoqO4iPnPYQui46QqT0j)
-    - [ ] [Subredes desmistificadas - Notación CIDR Parte 5](https://www.youtube.com/watch?v=t5xYI0jzOf4)
-
-- ### Seguridad informática
-    - [MIT (23 vídeos)](https://www.youtube.com/playlist?list=PLUl4u3cNGP62K2DjQLRxDNRi0z2IRWnNh)
-        - [ ] [Introducción, modelos de amenaza](https://www.youtube.com/watch?v=GqmQg-cszw4&index=1&list=PLUl4u3cNGP62K2DjQLRxDNRi0z2IRWnNh)
-        - [ ] [Ataques de secuestro de control](https://www.youtube.com/watch?v=6bwzNg5qQ0o&list=PLUl4u3cNGP62K2DjQLRxDNRi0z2IRWnNh&index=2)
-        - [ ] [Desbordamientos de búfer: ataques y defensas](https://www.youtube.com/watch?v=drQyrzRoRiA&list=PLUl4u3cNGP62K2DjQLRxDNRi0z2IRWnNh&index=3)
-        - [ ] [Separación de privilegios](https://www.youtube.com/watch?v=6SIJmoE9L9g&index=4&list=PLUl4u3cNGP62K2DjQLRxDNRi0z2IRWnNh)
-        - [ ] [Capacidades](https://www.youtube.com/watch?v=8VqTSY-11F4&index=5&list=PLUl4u3cNGP62K2DjQLRxDNRi0z2IRWnNh)
-        - [ ] [Aislamiento de código nativo](https://www.youtube.com/watch?v=VEV74hwASeU&list=PLUl4u3cNGP62K2DjQLRxDNRi0z2IRWnNh&index=6)
-        - [ ] [Modelo de seguridad web](https://www.youtube.com/watch?v=chkFBigodIw&index=7&list=PLUl4u3cNGP62K2DjQLRxDNRi0z2IRWnNh)
-        - [ ] [Asegurando aplicaciones web](https://www.youtube.com/watch?v=EBQIGy1ROLY&index=8&list=PLUl4u3cNGP62K2DjQLRxDNRi0z2IRWnNh)
-        - [ ] [Ejecución simbólica](https://www.youtube.com/watch?v=yRVZPvHYHzw&index=9&list=PLUl4u3cNGP62K2DjQLRxDNRi0z2IRWnNh)
-        - [ ] [Seguridad de redes](https://www.youtube.com/watch?v=SIEVvk3NVuk&index=11&list=PLUl4u3cNGP62K2DjQLRxDNRi0z2IRWnNh)
-        - [ ] [Protocolos de red](https://www.youtube.com/watch?v=QOtA76ga_fY&index=12&list=PLUl4u3cNGP62K2DjQLRxDNRi0z2IRWnNh)
-        - [ ] [Ataque de canal lateral](https://www.youtube.com/watch?v=PuVMkSEcPiI&index=15&list=PLUl4u3cNGP62K2DjQLRxDNRi0z2IRWnNh)
-
-- ### Recolección de basura
-    - [ ] [Recolección de basura (Java); Aumentando estructuras de datos (vídeo)](https://www.youtube.com/watch?v=StdfeXaKGEc&list=PL-XXv-cvA_iAlnI-BQr9hjqADPBtujFJd&index=25)
-    - [ ] [Compiladores (vídeo)](https://www.youtube.com/playlist?list=PLO9y7hOkmmSGTy5z6HZ-W4k2y8WXF7Bff)
-    - [ ] [Recolección de basura en Python (vídeo)](https://www.youtube.com/watch?v=iHVs_HkjdmI)
-    - [ ] [Deep Dive Java: ¡La recolección de basura es buena!](https://www.infoq.com/presentations/garbage-collection-benefits)
-    - [ ] [Deep Dive Python: La recolección de basura en CPython (vídeo)](https://www.youtube.com/watch?v=P-8Z0-MhdQs&list=PLdzf4Clw0VbOEWOS_sLhT_9zaiQDrS5AR&index=3)
-
-- ### Programación paralela
->>>>>>> 9f84a4a9
-    - [ ] [Coursera (Scala)](https://www.coursera.org/learn/parprog1/home/week/1)
-    - [ ] [Python eficiente para computación paralela de alto rendimiento (vídeo)](https://www.youtube.com/watch?v=uY85GkaYzBk)
-
 - ### Messaging, Serialization, and Queueing Systems
     - [ ] [Thrift](https://thrift.apache.org/)
         - [Tutorial](http://thrift-tutorial.readthedocs.io/en/latest/intro.html)
