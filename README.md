--- conflicted
+++ resolved
@@ -1013,11 +1013,7 @@
         - [ ] [Skiena: CSE373 2020 - Lecture 20 - Edit Distance (video)](https://www.youtube.com/watch?v=T3A4jlHlhtA&list=PLOtl7M3yp-DX6ic0HGT0PUX_wiNmkWkXx&index=19)
         - [ ] [Skiena: CSE373 2020 - Lecture 20 - Edit Distance (continued) (video)](https://www.youtube.com/watch?v=iPnPVcZmRbE&list=PLOtl7M3yp-DX6ic0HGT0PUX_wiNmkWkXx&index=20)
         - [ ] [Skiena: CSE373 2020 - Lecture 21 - Dynamic Programming (video)](https://www.youtube.com/watch?v=2xPE4Wq8coQ&list=PLOtl7M3yp-DX6ic0HGT0PUX_wiNmkWkXx&index=21)
-<<<<<<< HEAD
-        - [ ] [Skiena: CSE373 2020 - Lecture 21 - Dynamic Programming and Review (video)](https://www.youtube.com/watch?v=Yh3RzqQGsyI&list=PLOtl7M3yp-DX6ic0HGT0PUX_wiNmkWkXx&index=22)
-=======
         - [ ] [Skiena: CSE373 2020 - Lecture 22 - Dynamic Programming and Review (video)](https://www.youtube.com/watch?v=Yh3RzqQGsyI&list=PLOtl7M3yp-DX6ic0HGT0PUX_wiNmkWkXx&index=22)
->>>>>>> 4c1c0192
         - [ ] [Simonson: Dynamic Programming 0 (starts at 59:18) (video)](https://youtu.be/J5aJEcOr6Eo?list=PLFDnELG9dpVxQCxuD-9BSy2E7BWY3t5Sm&t=3558)
         - [ ] [Simonson: Dynamic Programming I - Lecture 11 (video)](https://www.youtube.com/watch?v=0EzHjQ_SOeU&index=11&list=PLFDnELG9dpVxQCxuD-9BSy2E7BWY3t5Sm)
         - [ ] [Simonson: Dynamic programming II - Lecture 12 (video)](https://www.youtube.com/watch?v=v1qiRwuJU7g&list=PLFDnELG9dpVxQCxuD-9BSy2E7BWY3t5Sm&index=12)
