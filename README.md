# Coding Interview University

> I originally created this as a short to-do list of study topics for becoming a software engineer,
> but it grew to the large list you see today. After going through this study plan, [I got hired
> as a Software Development Engineer at Amazon](https://startupnextdoor.com/ive-been-acquired-by-amazon/?src=ciu)!
> You probably won't have to study as much as I did. Anyway, everything you need is here.
>
> I studied about 8-12 hours a day, for several months. This is my story: [Why I studied full-time for 8 months for a Google interview](https://medium.freecodecamp.org/why-i-studied-full-time-for-8-months-for-a-google-interview-cc662ce9bb13)
>
> **Please Note:** You won't need to study as much as I did. I wasted a lot of time on things I didn't need to know. More info about that below. I'll help you get there without wasting your precious time.
>
> The items listed here will prepare you well for a technical interview at just about any software company,
> including the giants: Amazon, Facebook, Google, and Microsoft.
>
> *Best of luck to you!*

<details>
<summary>Translations:</summary>

- [中文版本](translations/README-cn.md)
- [Tiếng Việt - Vietnamese](translations/README-vi.md)
- [Español](translations/README-es.md)
- [Português Brasileiro](translations/README-ptbr.md)
- [Polish](translations/README-pl.md)
- [繁體中文](translations/README-tw.md)
- [Japanese (日本語)](translations/README-ja.md)
- [Russian](translations/README-ru.md)
- [German](translations/README-de.md)
- [Bahasa Indonesia](translations/README-id.md)
- [ខ្មែរ - Khmer](translations/README-kh.md)
- [Uzbek](translations/README-uz.md)

</details>

<details>
<summary>Translations in progress:</summary>

- [हिन्दी](https://github.com/jwasham/coding-interview-university/issues/81)
- [עברית](https://github.com/jwasham/coding-interview-university/issues/82)
- [Arabic](https://github.com/jwasham/coding-interview-university/issues/98)
- [Turkish](https://github.com/jwasham/coding-interview-university/issues/90)
- [French](https://github.com/jwasham/coding-interview-university/issues/89)
- [Українська](https://github.com/jwasham/coding-interview-university/issues/106)
- [Korean(한국어)](https://github.com/jwasham/coding-interview-university/issues/118)
- [Telugu](https://github.com/jwasham/coding-interview-university/issues/117)
- [Urdu](https://github.com/jwasham/coding-interview-university/issues/519)
- [Thai](https://github.com/jwasham/coding-interview-university/issues/156)
- [Greek](https://github.com/jwasham/coding-interview-university/issues/166)
- [Italian](https://github.com/jwasham/coding-interview-university/issues/170)
- [Malayalam](https://github.com/jwasham/coding-interview-university/issues/239)

</details>

<div align="center">
	<hr />
    <p>
        <a href="https://github.com/sponsors/jwasham"><strong>Become a sponsor</strong> and support Coding Interview University!</a>
    </p>
    <p>
        <strong>Special thanks to:</strong>
    </p>
    <p>
        <a href="https://oss.capital/">
            <div>
                <img src="https://d3j2pkmjtin6ou.cloudfront.net/sponsors/oss-capital.svg" width="350" alt="OSS Capital">
            </div>
            <div>
                <sup><strong>Founded in 2018, OSS Capital is the first and only venture capital platform focused<br>exclusively on supporting early-stage COSS (commercial open source) startup founders.</strong></sup>
            </div>
        </a>
    </p>
    <br />
    <p>
        <a href="https://www.gitpod.io/?utm_campaign=jwasham&utm_medium=referral&utm_content=coding-interview-university&utm_source=github">
            <div>
                <img src="https://d3j2pkmjtin6ou.cloudfront.net/sponsors/gitpod-logo-light-theme.svg" width="300" alt="Gitpod">
            </div>
            <div>
                <p>
                    <strong>Dev environments built for the cloud</strong>
                </p>
            </div>
            <div>
                <sup>Natively integrated with GitLab, GitHub, and Bitbucket, Gitpod automatically and continuously prebuilds dev environments for all your branches. As a result team members can instantly start coding with fresh dev environments for each new task - no matter if you are building a new feature, want to fix a bug, or work on a code review.</sup>
            </div>
        </a>
    </p>
    <hr />
</div>

## What is it?

![Coding at the whiteboard - from HBO's Silicon Valley](https://d3j2pkmjtin6ou.cloudfront.net/coding-at-the-whiteboard-silicon-valley.png)

This is my multi-month study plan for becoming a software engineer for a large company. 

**Required:** 
* A little experience with coding (variables, loops, methods/functions, etc)
* Patience
* Time

Note this is a study plan for **software engineering**, not web development. Large software companies like Google, Amazon, 
Facebook and Microsoft view software engineering as different from web development. For example, Amazon has 
Frontend Engineers (FEE) and Software Development Engineers (SDE). These are 2 separate roles and the interviews for 
them will not be the same, as each has its own competencies. These companies require computer science knowledge for 
software development/engineering roles.

---

## Table of Contents

- [What is it?](#what-is-it)
- [Why use it?](#why-use-it)
- [How to use it](#how-to-use-it)
- [Don't feel you aren't smart enough](#dont-feel-you-arent-smart-enough)
- [About Video Resources](#about-video-resources)
- [Choose a Programming Language](#choose-a-programming-language)
- [Books for Data Structures and Algorithms](#books-for-data-structures-and-algorithms)
- [Interview Prep Books](#interview-prep-books)
- [Before you Get Started](#before-you-get-started)
- [What you Won't See Covered](#what-you-wont-see-covered)
- [The Daily Plan](#the-daily-plan)
- [Prerequisite Knowledge](#prerequisite-knowledge)
- [Algorithmic complexity / Big-O / Asymptotic analysis](#algorithmic-complexity--big-o--asymptotic-analysis)
- [Data Structures](#data-structures)
    - [Arrays](#arrays)
    - [Linked Lists](#linked-lists)
    - [Stack](#stack)
    - [Queue](#queue)
    - [Hash table](#hash-table)
- [More Knowledge](#more-knowledge)
    - [Binary search](#binary-search)
    - [Bitwise operations](#bitwise-operations)
- [Trees](#trees)
    - [Trees - Notes & Background](#trees---notes--background)
    - [Binary search trees: BSTs](#binary-search-trees-bsts)
    - [Heap / Priority Queue / Binary Heap](#heap--priority-queue--binary-heap)
    - balanced search trees (general concept, not details)
    - traversals: preorder, inorder, postorder, BFS, DFS
- [Sorting](#sorting)
    - selection
    - insertion
    - heapsort
    - quicksort
    - merge sort
- [Graphs](#graphs)
    - directed
    - undirected
    - adjacency matrix
    - adjacency list
    - traversals: BFS, DFS
- [Even More Knowledge](#even-more-knowledge)
    - [Recursion](#recursion)
    - [Dynamic Programming](#dynamic-programming)
    - [Object-Oriented Programming](#object-oriented-programming)
    - [Design Patterns](#design-patterns)
    - [Combinatorics (n choose k) & Probability](#combinatorics-n-choose-k--probability)
    - [NP, NP-Complete and Approximation Algorithms](#np-np-complete-and-approximation-algorithms)
    - [How computers process a program](#how-computers-process-a-program)
    - [Caches](#caches)
    - [Processes and Threads](#processes-and-threads)
    - [Testing](#testing)
    - [Scheduling](#scheduling)
    - [String searching & manipulations](#string-searching--manipulations)
    - [Tries](#tries)
    - [Floating Point Numbers](#floating-point-numbers)
    - [Unicode](#unicode)
    - [Endianness](#endianness)
    - [Networking](#networking)
- [Final Review](#final-review)
- [Coding Question Practice](#coding-question-practice)
- [Coding exercises/challenges](#coding-exerciseschallenges)
- [Interview Process & General Interview Prep](#interview-process--general-interview-prep)
- [Once you're closer to the interview](#once-youre-closer-to-the-interview)
- [Best way to Find perfect Career Opportunities for you](#best-way-to-find-perfect-career-opportunities-for-you)
- [Your Resume](#your-resume)
- [Be thinking of for when the interview comes](#be-thinking-of-for-when-the-interview-comes)
- [Have questions for the interviewer](#have-questions-for-the-interviewer)
- [Once You've Got The Job](#once-youve-got-the-job)

---------------- Everything below this point is optional ----------------

## Additional Resources

- [Additional Books](#additional-books)
- [System Design, Scalability, Data Handling](#system-design-scalability-data-handling) (if you have 4+ years experience)
- [Additional Learning](#additional-learning)
    - [Compilers](#compilers)
    - [Emacs and vi(m)](#emacs-and-vim)
    - [Unix command line tools](#unix-command-line-tools)
    - [Information theory](#information-theory-videos)
    - [Parity & Hamming Code](#parity--hamming-code-videos)
    - [Entropy](#entropy)
    - [Cryptography](#cryptography)
    - [Compression](#compression)
    - [Computer Security](#computer-security)
    - [Garbage collection](#garbage-collection)
    - [Parallel Programming](#parallel-programming)
    - [Messaging, Serialization, and Queueing Systems](#messaging-serialization-and-queueing-systems)
    - [A*](#a)
    - [Fast Fourier Transform](#fast-fourier-transform)
    - [Bloom Filter](#bloom-filter)
    - [HyperLogLog](#hyperloglog)
    - [Locality-Sensitive Hashing](#locality-sensitive-hashing)
    - [van Emde Boas Trees](#van-emde-boas-trees)
    - [Augmented Data Structures](#augmented-data-structures)
    - [Balanced search trees](#balanced-search-trees)
        - AVL trees
        - Splay trees
        - Red/black trees
        - 2-3 search trees
        - 2-3-4 Trees (aka 2-4 trees)
        - N-ary (K-ary, M-ary) trees
        - B-Trees
    - [k-D Trees](#k-d-trees)
    - [Skip lists](#skip-lists)
    - [Network Flows](#network-flows)
    - [Disjoint Sets & Union Find](#disjoint-sets--union-find)
    - [Math for Fast Processing](#math-for-fast-processing)
    - [Treap](#treap)
    - [Linear Programming](#linear-programming-videos)
    - [Geometry, Convex hull](#geometry-convex-hull-videos)
    - [Discrete math](#discrete-math)
    - [Machine Learning](#machine-learning)
- [Additional Detail on Some Subjects](#additional-detail-on-some-subjects)
- [Video Series](#video-series)
- [Computer Science Courses](#computer-science-courses)
- [Papers](#papers)

---

## Why use it?

If you want to work as a software engineer for a large company, these are the things you have to know.

If you missed out on getting a degree in computer science, like I did, this will catch you up and save four years of your life.

When I started this project, I didn't know a stack from a heap, didn't know Big-O anything, or anything about trees, or how to
traverse a graph. If I had to code a sorting algorithm, I can tell ya it would have been terrible.
Every data structure I had ever used was built into the language, and I didn't know how they worked
under the hood at all. I never had to manage memory unless a process I was running would give an "out of
memory" error, and then I'd have to find a workaround. I used a few multidimensional arrays in my life and
thousands of associative arrays, but I never created data structures from scratch.

It's a long plan. It may take you months. If you are familiar with a lot of this already it will take you a lot less time.

## How to use it

Everything below is an outline, and you should tackle the items in order from top to bottom.

I'm using GitHub's special markdown flavor, including tasks lists to track progress.

**Create a new branch so you can check items like this, just put an x in the brackets: [x]**

    Fork a branch and follow the commands below

Fork the GitHub repo https://github.com/jwasham/coding-interview-university by clicking on the Fork button.

Clone to your local repo:

    git clone git@github.com:<your_github_username>/coding-interview-university.git
    git checkout -b progress
    git remote add jwasham https://github.com/jwasham/coding-interview-university
    git fetch --all

Mark all boxes with X after you completed your changes:

    git add .
    git commit -m "Marked x"
    git rebase jwasham/main
    git push --set-upstream origin progress
    git push --force

[More about GitHub-flavored markdown](https://guides.github.com/features/mastering-markdown/#GitHub-flavored-markdown)

## Don't feel you aren't smart enough

- Successful software engineers are smart, but many have an insecurity that they aren't smart enough.
- [The myth of the Genius Programmer](https://www.youtube.com/watch?v=0SARbwvhupQ)
- [It's Dangerous to Go Alone: Battling the Invisible Monsters in Tech](https://www.youtube.com/watch?v=1i8ylq4j_EY)

## About Video Resources

Some videos are available only by enrolling in a Coursera or EdX class. These are called MOOCs.
Sometimes the classes are not in session so you have to wait a couple of months, so you have no access.

It would be great to replace the online course resources with free and always-available public sources, 
such as YouTube videos (preferably university lectures), so that you people can study these anytime, 
not just when a specific online course is in session.

## Choose a Programming Language

You'll need to choose a programming language for the coding interviews you do, 
but you'll also need to find a language that you can use to study computer science concepts.

Preferably the language would be the same, so that you only need to be proficient in one.

### For this Study Plan

When I did the study plan, I used 2 languages for most of it: C and Python

* C: Very low level. Allows you to deal with pointers and memory allocation/deallocation, so you feel the data structures 
    and algorithms in your bones. In higher level languages like Python or Java, these are hidden from you. In day to day work, that's terrific,
    but when you're learning how these low-level data structures are built, it's great to feel close to the metal.
    - C is everywhere. You'll see examples in books, lectures, videos, *everywhere* while you're studying.
    - [The C Programming Language, Vol 2](https://www.amazon.com/Programming-Language-Brian-W-Kernighan/dp/0131103628)
        - This is a short book, but it will give you a great handle on the C language and if you practice it a little
            you'll quickly get proficient. Understanding C helps you understand how programs and memory work.
        - You don't need to go super deep in the book (or even finish it). Just get to where you're comfortable reading and writing in C.
        - [Answers to questions in the book](https://github.com/lekkas/c-algorithms)
* Python: Modern and very expressive, I learned it because it's just super useful and also allows me to write less code in an interview.

This is my preference. You do what you like, of course.

### For your Coding Interview

You can use a language you are comfortable in to do the coding part of the interview, but for large companies, these are solid choices:

- C++
- Java
- Python

You could also use these, but read around first. There may be caveats:

- JavaScript
- Ruby

Here is an article I wrote about choosing a language for the interview: 
[Pick One Language for the Coding Interview](https://startupnextdoor.com/important-pick-one-language-for-the-coding-interview/).
This is the original article my post was based on: http://blog.codingforinterviews.com/best-programming-language-jobs/

You need to be very comfortable in the language and be knowledgeable.

Read more about choices: 
- [Choose the Right Language for Your Coding Interview](http://www.byte-by-byte.com/choose-the-right-language-for-your-coding-interview/)

[See language-specific resources here](programming-language-resources.md)

## Books for Data Structures and Algorithms

This book will form your foundation for computer science.

Just choose one, in a language that you will be comfortable with. You'll be doing a lot of reading and coding.

### C

- [Algorithms in C, Parts 1-5 (Bundle), 3rd Edition](https://www.amazon.com/Algorithms-Parts-1-5-Bundle-Fundamentals/dp/0201756080)
    - Fundamentals, Data Structures, Sorting, Searching, and Graph Algorithms 

### Python

- [Data Structures and Algorithms in Python](https://www.amazon.com/Structures-Algorithms-Python-Michael-Goodrich/dp/1118290275/)
    - by Goodrich, Tamassia, Goldwasser
    - I loved this book. It covered everything and more.
    - Pythonic code
    - my glowing book report: https://startupnextdoor.com/book-report-data-structures-and-algorithms-in-python/

### Java

Your choice:

- Goodrich, Tamassia, Goldwasser
    - [Data Structures and Algorithms in Java](https://www.amazon.com/Data-Structures-Algorithms-Michael-Goodrich/dp/1118771338/)
- Sedgewick and Wayne:
    - [Algorithms](https://www.amazon.com/Algorithms-4th-Robert-Sedgewick/dp/032157351X/)
    - Free Coursera course that covers the book (taught by the authors!):
        - [Algorithms I](https://www.coursera.org/learn/algorithms-part1)
        - [Algorithms II](https://www.coursera.org/learn/algorithms-part2)

### C++

Your choice:

- Goodrich, Tamassia, and Mount
    - [Data Structures and Algorithms in C++, 2nd Edition](https://www.amazon.com/Data-Structures-Algorithms-Michael-Goodrich/dp/0470383275)
- Sedgewick and Wayne
    - [Algorithms in C++, Parts 1-4: Fundamentals, Data Structure, Sorting, Searching](https://www.amazon.com/Algorithms-Parts-1-4-Fundamentals-Structure/dp/0201350882/)
    - [Algorithms in C++ Part 5: Graph Algorithms](https://www.amazon.com/Algorithms-Part-Graph-3rd-Pt-5/dp/0201361183/)

## Interview Prep Books

You don't need to buy a bunch of these. Honestly "Cracking the Coding Interview" is probably enough, 
but I bought more to give myself more practice. But I always do too much.

I bought both of these. They gave me plenty of practice.

- [Programming Interviews Exposed: Coding Your Way Through the Interview, 4th Edition](https://www.amazon.com/Programming-Interviews-Exposed-Through-Interview/dp/111941847X/)
    - Answers in C++ and Java
    - This is a good warm-up for Cracking the Coding Interview
    - Not too difficult. Most problems may be easier than what you'll see in an interview (from what I've read)
- [Cracking the Coding Interview, 6th Edition](http://www.amazon.com/Cracking-Coding-Interview-6th-Programming/dp/0984782850/)
    - answers in Java

### If you have tons of extra time:

Choose one:

- [Elements of Programming Interviews (C++ version)](https://www.amazon.com/Elements-Programming-Interviews-Insiders-Guide/dp/1479274836)
- [Elements of Programming Interviews in Python](https://www.amazon.com/Elements-Programming-Interviews-Python-Insiders/dp/1537713949/)
- [Elements of Programming Interviews (Java version)](https://www.amazon.com/Elements-Programming-Interviews-Java-Insiders/dp/1517435803/)
        - [Companion Project - Method Stub and Test Cases for Every Problem in the Book](https://github.com/gardncl/elements-of-programming-interviews)

## Before you Get Started

This list grew over many months, and yes, it kind of got out of hand.

Here are some mistakes I made so you'll have a better experience.

### 1. You Won't Remember it All

I watched hours of videos and took copious notes, and months later there was much I didn't remember. I spent 3 days going
through my notes and making flashcards, so I could review. I didn't need all of that knowledge.

Please, read so you won't make my mistakes:

[Retaining Computer Science Knowledge](https://startupnextdoor.com/retaining-computer-science-knowledge/).

### 2. Use Flashcards

To solve the problem, I made a little flashcards site where I could add flashcards of 2 types: general and code.
Each card has different formatting. I made a mobile-first website, so I could review on my phone and tablet, wherever I am.

Make your own for free:

- [Flashcards site repo](https://github.com/jwasham/computer-science-flash-cards)
- [My flash cards database (1200 cards)](https://github.com/jwasham/computer-science-flash-cards/blob/main/cards-jwasham.db):
- [My flash cards database (extreme - 1800 cards)](https://github.com/jwasham/computer-science-flash-cards/blob/main/cards-jwasham-extreme.db):

Keep in mind I went overboard and have cards covering everything from assembly language and Python trivia to machine learning and statistics. 
It's way too much for what's required.

**Note on flashcards:** The first time you recognize you know the answer, don't mark it as known. You have to see the
same card and answer it several times correctly before you really know it. Repetition will put that knowledge deeper in
your brain.

An alternative to using my flashcard site is [Anki](http://ankisrs.net/), which has been recommended to me numerous times. 
It uses a repetition system to help you remember. It's user-friendly, available on all platforms and has a cloud sync system. 
It costs $25 on iOS but is free on other platforms.

My flashcard database in Anki format: https://ankiweb.net/shared/info/25173560 (thanks [@xiewenya](https://github.com/xiewenya)).

### 3. Start doing coding interview questions while you're learning data structures and algorithms

You need to apply what you're learning to solving problems, or you'll forget. I made this mistake. Once you've learned a topic,
and feel comfortable with it, like linked lists, open one of the coding interview books and do a couple of questions regarding
linked lists. Then move on to the next learning topic. Then later, go back and do another linked list problem,
or recursion problem, or whatever. But keep doing problems while you're learning. You're not being hired for knowledge,
but how you apply the knowledge. There are several books and sites I recommend.

### 4. Review, review, review

I keep a set of cheat sheets on ASCII, OSI stack, Big-O notations, and more. I study them when I have some spare time.

Take a break from programming problems for a half hour and go through your flashcards.

### 5. Focus

There are a lot of distractions that can take up valuable time. Focus and concentration are hard. Turn on some music
without lyrics and you'll be able to focus pretty well.

## What you won't see covered

These are prevalent technologies but not part of this study plan:

- SQL
- Javascript
- HTML, CSS, and other front-end technologies

## The Daily Plan

Some subjects take one day, and some will take multiple days. Some are just learning with nothing to implement.

Each day I take one subject from the list below, watch videos about that subject, and write an implementation in:
- C - using structs and functions that take a struct * and something else as args
- Python - using built-in types (to keep practicing Python)
- and write tests to ensure I'm doing it right, sometimes just using simple assert() statements
- You may do Java or something else, this is just my thing

You don't need all these. You need only [one language for the interview](#pick-one-language-for-the-interview).

Why code in all of these?
- Practice, practice, practice, until I'm sick of it, and can do it with no problem (some have many edge cases and bookkeeping details to remember)
- Work within the raw constraints (allocating/freeing memory without help of garbage collection (except Python or Java))
- Make use of built-in types, so I have experience using the built-in tools for real-world use (I'm not going to write my own linked list implementation in production)

I may not have time to do all of these for every subject, but I'll try.

You can see my code here:
 - [C](https://github.com/jwasham/practice-c)
 - [C++](https://github.com/jwasham/practice-cpp)
 - [Python](https://github.com/jwasham/practice-python)

You don't need to memorize the guts of every algorithm.

Write code on a whiteboard or paper, not a computer. Test with some sample inputs. Then test it out on a computer.

## Algorithmic complexity / Big-O / Asymptotic analysis

- Nothing to implement
- There are a lot of videos here. Just watch enough until you understand it. You can always come back and review
- If some lectures are too mathy, you can jump down to the bottom and watch the discrete mathematics videos to get the background knowledge
- [ ] [Harvard CS50 - Asymptotic Notation (video)](https://www.youtube.com/watch?v=iOq5kSKqeR4)
- [ ] [Big O Notations (general quick tutorial) (video)](https://www.youtube.com/watch?v=V6mKVRU1evU)
- [ ] [Big O Notation (and Omega and Theta) - best mathematical explanation (video)](https://www.youtube.com/watch?v=ei-A_wy5Yxw&index=2&list=PL1BaGV1cIH4UhkL8a9bJGG356covJ76qN)
- [ ] Skiena:
    - [video](https://www.youtube.com/watch?v=gSyDMtdPNpU&index=2&list=PLOtl7M3yp-DV69F32zdK7YJcNXpTunF2b)
    - [slides](https://archive.org/details/lecture2_202008)
- [ ] [A Gentle Introduction to Algorithm Complexity Analysis](http://discrete.gr/complexity/)
- [ ] [Orders of Growth (video)](https://www.coursera.org/lecture/algorithmic-thinking-1/orders-of-growth-6PKkX)
- [ ] [Asymptotics (video)](https://www.coursera.org/lecture/algorithmic-thinking-1/asymptotics-bXAtM)
- [ ] [UC Berkeley Big O (video)](https://archive.org/details/ucberkeley_webcast_VIS4YDpuP98)
- [ ] [UC Berkeley Big Omega (video)](https://archive.org/details/ucberkeley_webcast_ca3e7UVmeUc)
- [ ] [Amortized Analysis (video)](https://www.youtube.com/watch?v=B3SpQZaAZP4&index=10&list=PL1BaGV1cIH4UhkL8a9bJGG356covJ76qN)
- [ ] [Illustrating "Big O" (video)](https://www.coursera.org/lecture/algorithmic-thinking-1/illustrating-big-o-YVqzv)
- [ ] TopCoder (includes recurrence relations and master theorem):
    - [Computational Complexity: Section 1](https://www.topcoder.com/community/competitive-programming/tutorials/computational-complexity-section-1/)
    - [Computational Complexity: Section 2](https://www.topcoder.com/community/competitive-programming/tutorials/computational-complexity-section-2/)
- [ ] [Cheat sheet](http://bigocheatsheet.com/)

## Data Structures

- ### Arrays
    - Implement an automatically resizing vector.
    - [ ] Description:
        - [Arrays (video)](https://www.coursera.org/lecture/data-structures/arrays-OsBSF)
        - [UC Berkeley CS61B - Linear and Multi-Dim Arrays (video)](https://archive.org/details/ucberkeley_webcast_Wp8oiO_CZZE) (Start watching from 15m 32s)
        - [Dynamic Arrays (video)](https://www.coursera.org/lecture/data-structures/dynamic-arrays-EwbnV)
        - [Jagged Arrays (video)](https://www.youtube.com/watch?v=1jtrQqYpt7g)
    - [ ] Implement a vector (mutable array with automatic resizing):
        - [ ] Practice coding using arrays and pointers, and pointer math to jump to an index instead of using indexing.
        - [ ] New raw data array with allocated memory
            - can allocate int array under the hood, just not use its features
            - start with 16, or if starting number is greater, use power of 2 - 16, 32, 64, 128
        - [ ] size() - number of items
        - [ ] capacity() - number of items it can hold
        - [ ] is_empty()
        - [ ] at(index) - returns item at given index, blows up if index out of bounds
        - [ ] push(item)
        - [ ] insert(index, item) - inserts item at index, shifts that index's value and trailing elements to the right
        - [ ] prepend(item) - can use insert above at index 0
        - [ ] pop() - remove from end, return value
        - [ ] delete(index) - delete item at index, shifting all trailing elements left
        - [ ] remove(item) - looks for value and removes index holding it (even if in multiple places)
        - [ ] find(item) - looks for value and returns first index with that value, -1 if not found
        - [ ] resize(new_capacity) // private function
            - when you reach capacity, resize to double the size
            - when popping an item, if size is 1/4 of capacity, resize to half
    - [ ] Time
        - O(1) to add/remove at end (amortized for allocations for more space), index, or update
        - O(n) to insert/remove elsewhere
    - [ ] Space
        - contiguous in memory, so proximity helps performance
        - space needed = (array capacity, which is >= n) * size of item, but even if 2n, still O(n)

- ### Linked Lists
    - [ ] Description:
        - [ ] [Singly Linked Lists (video)](https://www.coursera.org/lecture/data-structures/singly-linked-lists-kHhgK)
        - [ ] [CS 61B - Linked Lists 1 (video)](https://archive.org/details/ucberkeley_webcast_htzJdKoEmO0)
        - [ ] [CS 61B - Linked Lists 2 (video)](https://archive.org/details/ucberkeley_webcast_-c4I3gFYe3w)
    - [ ] [C Code (video)](https://www.youtube.com/watch?v=QN6FPiD0Gzo)
            - not the whole video, just portions about Node struct and memory allocation
    - [ ] Linked List vs Arrays:
        - [Core Linked Lists Vs Arrays (video)](https://www.coursera.org/lecture/data-structures-optimizing-performance/core-linked-lists-vs-arrays-rjBs9)
        - [In The Real World Linked Lists Vs Arrays (video)](https://www.coursera.org/lecture/data-structures-optimizing-performance/in-the-real-world-lists-vs-arrays-QUaUd)
    - [ ] [why you should avoid linked lists (video)](https://www.youtube.com/watch?v=YQs6IC-vgmo)
    - [ ] Gotcha: you need pointer to pointer knowledge:
        (for when you pass a pointer to a function that may change the address where that pointer points)
        This page is just to get a grasp on ptr to ptr. I don't recommend this list traversal style. Readability and maintainability suffer due to cleverness.
        - [Pointers to Pointers](https://www.eskimo.com/~scs/cclass/int/sx8.html)
    - [ ] Implement (I did with tail pointer & without):
        - [ ] size() - returns number of data elements in list
        - [ ] empty() - bool returns true if empty
        - [ ] value_at(index) - returns the value of the nth item (starting at 0 for first)
        - [ ] push_front(value) - adds an item to the front of the list
        - [ ] pop_front() - remove front item and return its value
        - [ ] push_back(value) - adds an item at the end
        - [ ] pop_back() - removes end item and returns its value
        - [ ] front() - get value of front item
        - [ ] back() - get value of end item
        - [ ] insert(index, value) - insert value at index, so current item at that index is pointed to by new item at index
        - [ ] erase(index) - removes node at given index
        - [ ] value_n_from_end(n) - returns the value of the node at nth position from the end of the list
        - [ ] reverse() - reverses the list
        - [ ] remove_value(value) - removes the first item in the list with this value
    - [ ] Doubly-linked List
        - [Description (video)](https://www.coursera.org/lecture/data-structures/doubly-linked-lists-jpGKD)
        - No need to implement

- ### Stack
    - [ ] [Stacks (video)](https://www.coursera.org/lecture/data-structures/stacks-UdKzQ)
    - [ ] Will not implement. Implementing with array is trivial

- ### Queue
    - [ ] [Queue (video)](https://www.coursera.org/lecture/data-structures/queues-EShpq)
    - [ ] [Circular buffer/FIFO](https://en.wikipedia.org/wiki/Circular_buffer)
    - [ ] Implement using linked-list, with tail pointer:
        - enqueue(value) - adds value at position at tail
        - dequeue() - returns value and removes least recently added element (front)
        - empty()
    - [ ] Implement using fixed-sized array:
        - enqueue(value) - adds item at end of available storage
        - dequeue() - returns value and removes least recently added element
        - empty()
        - full()
    - [ ] Cost:
        - a bad implementation using linked list where you enqueue at head and dequeue at tail would be O(n)
            because you'd need the next to last element, causing a full traversal each dequeue
        - enqueue: O(1) (amortized, linked list and array [probing])
        - dequeue: O(1) (linked list and array)
        - empty: O(1) (linked list and array)

- ### Hash table
    - [ ] Videos:
        - [ ] [Hashing with Chaining (video)](https://www.youtube.com/watch?v=0M_kIqhwbFo&list=PLUl4u3cNGP61Oq3tWYp6V_F-5jb5L2iHb&index=8)
        - [ ] [Table Doubling, Karp-Rabin (video)](https://www.youtube.com/watch?v=BRO7mVIFt08&index=9&list=PLUl4u3cNGP61Oq3tWYp6V_F-5jb5L2iHb)
        - [ ] [Open Addressing, Cryptographic Hashing (video)](https://www.youtube.com/watch?v=rvdJDijO2Ro&index=10&list=PLUl4u3cNGP61Oq3tWYp6V_F-5jb5L2iHb)
        - [ ] [PyCon 2010: The Mighty Dictionary (video)](https://www.youtube.com/watch?v=C4Kc8xzcA68)
        - [ ] [PyCon 2017: The Dictionary Even Mightier (video)](https://www.youtube.com/watch?v=66P5FMkWoVU)
        - [ ] [(Advanced) Randomization: Universal & Perfect Hashing (video)](https://www.youtube.com/watch?v=z0lJ2k0sl1g&list=PLUl4u3cNGP6317WaSNfmCvGym2ucw3oGp&index=11)
        - [ ] [(Advanced) Perfect hashing (video)](https://www.youtube.com/watch?v=N0COwN14gt0&list=PL2B4EEwhKD-NbwZ4ezj7gyc_3yNrojKM9&index=4)

    - [ ] Online Courses:
        - [ ] [Core Hash Tables (video)](https://www.coursera.org/lecture/data-structures-optimizing-performance/core-hash-tables-m7UuP)
        - [ ] [Data Structures (video)](https://www.coursera.org/learn/data-structures/home/week/4)
        - [ ] [Phone Book Problem (video)](https://www.coursera.org/lecture/data-structures/phone-book-problem-NYZZP)
        - [ ] distributed hash tables:
            - [Instant Uploads And Storage Optimization In Dropbox (video)](https://www.coursera.org/lecture/data-structures/instant-uploads-and-storage-optimization-in-dropbox-DvaIb)
            - [Distributed Hash Tables (video)](https://www.coursera.org/lecture/data-structures/distributed-hash-tables-tvH8H)

    - [ ] Implement with array using linear probing
        - hash(k, m) - m is size of hash table
        - add(key, value) - if key already exists, update value
        - exists(key)
        - get(key)
        - remove(key)

## More Knowledge

- ### Binary search
    - [ ] [Binary Search (video)](https://www.youtube.com/watch?v=D5SrAga1pno)
    - [ ] [Binary Search (video)](https://www.khanacademy.org/computing/computer-science/algorithms/binary-search/a/binary-search)
    - [ ] [detail](https://www.topcoder.com/community/competitive-programming/tutorials/binary-search/)
    - [ ] Implement:
        - binary search (on sorted array of integers)
        - binary search using recursion

- ### Bitwise operations
    - [ ] [Bits cheat sheet](https://github.com/jwasham/coding-interview-university/blob/main/extras/cheat%20sheets/bits-cheat-sheet.pdf) - you should know many of the powers of 2 from (2^1 to 2^16 and 2^32)
    - [ ] Get a really good understanding of manipulating bits with: &, |, ^, ~, >>, <<
        - [ ] [words](https://en.wikipedia.org/wiki/Word_(computer_architecture))
        - [ ] Good intro:
            [Bit Manipulation (video)](https://www.youtube.com/watch?v=7jkIUgLC29I)
        - [ ] [C Programming Tutorial 2-10: Bitwise Operators (video)](https://www.youtube.com/watch?v=d0AwjSpNXR0)
        - [ ] [Bit Manipulation](https://en.wikipedia.org/wiki/Bit_manipulation)
        - [ ] [Bitwise Operation](https://en.wikipedia.org/wiki/Bitwise_operation)
        - [ ] [Bithacks](https://graphics.stanford.edu/~seander/bithacks.html)
        - [ ] [The Bit Twiddler](https://bits.stephan-brumme.com/)
        - [ ] [The Bit Twiddler Interactive](https://bits.stephan-brumme.com/interactive.html)
        - [ ] [Bit Hacks (video)](https://www.youtube.com/watch?v=ZusiKXcz_ac)
		- [ ] [Practice Operations](https://pconrad.github.io/old_pconrad_cs16/topics/bitOps/)
    - [ ] 2s and 1s complement
        - [Binary: Plusses & Minuses (Why We Use Two's Complement) (video)](https://www.youtube.com/watch?v=lKTsv6iVxV4)
        - [1s Complement](https://en.wikipedia.org/wiki/Ones%27_complement)
        - [2s Complement](https://en.wikipedia.org/wiki/Two%27s_complement)
    - [ ] Count set bits
        - [4 ways to count bits in a byte (video)](https://youtu.be/Hzuzo9NJrlc)
        - [Count Bits](https://graphics.stanford.edu/~seander/bithacks.html#CountBitsSetKernighan)
        - [How To Count The Number Of Set Bits In a 32 Bit Integer](http://stackoverflow.com/questions/109023/how-to-count-the-number-of-set-bits-in-a-32-bit-integer)
    - [ ] Swap values:
        - [Swap](https://bits.stephan-brumme.com/swap.html)
    - [ ] Absolute value:
        - [Absolute Integer](https://bits.stephan-brumme.com/absInteger.html)

## Trees

- ### Trees - Notes & Background
    - [ ] [Series: Trees (video)](https://www.coursera.org/lecture/data-structures/trees-95qda)
    - basic tree construction
    - traversal
    - manipulation algorithms
    - [ ] [BFS(breadth-first search) and DFS(depth-first search) (video)](https://www.youtube.com/watch?v=uWL6FJhq5fM)
        - BFS notes:
           - level order (BFS, using queue)
           - time complexity: O(n)
           - space complexity: best: O(1), worst: O(n/2)=O(n)
        - DFS notes:
            - time complexity: O(n)
            - space complexity:
                best: O(log n) - avg. height of tree
                worst: O(n)
            - inorder (DFS: left, self, right)
            - postorder (DFS: left, right, self)
            - preorder (DFS: self, left, right)

- ### Binary search trees: BSTs
    - [ ] [Binary Search Tree Review (video)](https://www.youtube.com/watch?v=x6At0nzX92o&index=1&list=PLA5Lqm4uh9Bbq-E0ZnqTIa8LRaL77ica6)    
    - [ ] [Introduction (video)](https://www.coursera.org/learn/data-structures/lecture/E7cXP/introduction)
    - [ ] [MIT (video)](https://www.youtube.com/watch?v=9Jry5-82I68)
    - C/C++:
        - [ ] [Binary search tree - Implementation in C/C++ (video)](https://www.youtube.com/watch?v=COZK7NATh4k&list=PL2_aWCzGMAwI3W_JlcBbtYTwiQSsOTa6P&index=28)
        - [ ] [BST implementation - memory allocation in stack and heap (video)](https://www.youtube.com/watch?v=hWokyBoo0aI&list=PL2_aWCzGMAwI3W_JlcBbtYTwiQSsOTa6P&index=29)
        - [ ] [Find min and max element in a binary search tree (video)](https://www.youtube.com/watch?v=Ut90klNN264&index=30&list=PL2_aWCzGMAwI3W_JlcBbtYTwiQSsOTa6P)
        - [ ] [Find height of a binary tree (video)](https://www.youtube.com/watch?v=_pnqMz5nrRs&list=PL2_aWCzGMAwI3W_JlcBbtYTwiQSsOTa6P&index=31)
        - [ ] [Binary tree traversal - breadth-first and depth-first strategies (video)](https://www.youtube.com/watch?v=9RHO6jU--GU&list=PL2_aWCzGMAwI3W_JlcBbtYTwiQSsOTa6P&index=32)
        - [ ] [Binary tree: Level Order Traversal (video)](https://www.youtube.com/watch?v=86g8jAQug04&index=33&list=PL2_aWCzGMAwI3W_JlcBbtYTwiQSsOTa6P)
        - [ ] [Binary tree traversal: Preorder, Inorder, Postorder (video)](https://www.youtube.com/watch?v=gm8DUJJhmY4&index=34&list=PL2_aWCzGMAwI3W_JlcBbtYTwiQSsOTa6P)
        - [ ] [Check if a binary tree is binary search tree or not (video)](https://www.youtube.com/watch?v=yEwSGhSsT0U&index=35&list=PL2_aWCzGMAwI3W_JlcBbtYTwiQSsOTa6P)
        - [ ] [Delete a node from Binary Search Tree (video)](https://www.youtube.com/watch?v=gcULXE7ViZw&list=PL2_aWCzGMAwI3W_JlcBbtYTwiQSsOTa6P&index=36)
        - [ ] [Inorder Successor in a binary search tree (video)](https://www.youtube.com/watch?v=5cPbNCrdotA&index=37&list=PL2_aWCzGMAwI3W_JlcBbtYTwiQSsOTa6P)
    - [ ] Implement:
        - [ ] insert    // insert value into tree
        - [ ] get_node_count // get count of values stored
        - [ ] print_values // prints the values in the tree, from min to max
        - [ ] delete_tree
        - [ ] is_in_tree // returns true if given value exists in the tree
        - [ ] get_height // returns the height in nodes (single node's height is 1)
        - [ ] get_min   // returns the minimum value stored in the tree
        - [ ] get_max   // returns the maximum value stored in the tree
        - [ ] is_binary_search_tree
        - [ ] delete_value
        - [ ] get_successor // returns next-highest value in tree after given value, -1 if none

- ### Heap / Priority Queue / Binary Heap
    - visualized as a tree, but is usually linear in storage (array, linked list)
    - [ ] [Heap](https://en.wikipedia.org/wiki/Heap_(data_structure))
    - [ ] [Introduction (video)](https://www.coursera.org/learn/data-structures/lecture/2OpTs/introduction)
    - [ ] [Naive Implementations (video)](https://www.coursera.org/learn/data-structures/lecture/z3l9N/naive-implementations)
    - [ ] [Binary Trees (video)](https://www.coursera.org/learn/data-structures/lecture/GRV2q/binary-trees)
    - [ ] [Tree Height Remark (video)](https://www.coursera.org/learn/data-structures/supplement/S5xxz/tree-height-remark)
    - [ ] [Basic Operations (video)](https://www.coursera.org/learn/data-structures/lecture/0g1dl/basic-operations)
    - [ ] [Complete Binary Trees (video)](https://www.coursera.org/learn/data-structures/lecture/gl5Ni/complete-binary-trees)
    - [ ] [Pseudocode (video)](https://www.coursera.org/learn/data-structures/lecture/HxQo9/pseudocode)
    - [ ] [Heap Sort - jumps to start (video)](https://youtu.be/odNJmw5TOEE?list=PLFDnELG9dpVxQCxuD-9BSy2E7BWY3t5Sm&t=3291)
    - [ ] [Heap Sort (video)](https://www.coursera.org/learn/data-structures/lecture/hSzMO/heap-sort)
    - [ ] [Building a heap (video)](https://www.coursera.org/learn/data-structures/lecture/dwrOS/building-a-heap)
    - [ ] [MIT: Heaps and Heap Sort (video)](https://www.youtube.com/watch?v=B7hVxCmfPtM&index=4&list=PLUl4u3cNGP61Oq3tWYp6V_F-5jb5L2iHb)
    - [ ] [CS 61B Lecture 24: Priority Queues (video)](https://archive.org/details/ucberkeley_webcast_yIUFT6AKBGE)
    - [ ] [Linear Time BuildHeap (max-heap)](https://www.youtube.com/watch?v=MiyLo8adrWw)
    - [ ] Implement a max-heap:
        - [ ] insert
        - [ ] sift_up - needed for insert
        - [ ] get_max - returns the max item, without removing it
        - [ ] get_size() - return number of elements stored
        - [ ] is_empty() - returns true if heap contains no elements
        - [ ] extract_max - returns the max item, removing it
        - [ ] sift_down - needed for extract_max
        - [ ] remove(i) - removes item at index x
        - [ ] heapify - create a heap from an array of elements, needed for heap_sort
        - [ ] heap_sort() - take an unsorted array and turn it into a sorted array in-place using a max heap or min heap

## Sorting

- [ ] Notes:
    - Implement sorts & know best case/worst case, average complexity of each:
        - no bubble sort - it's terrible - O(n^2), except when n <= 16
    - [ ] Stability in sorting algorithms ("Is Quicksort stable?")
        - [Sorting Algorithm Stability](https://en.wikipedia.org/wiki/Sorting_algorithm#Stability)
        - [Stability In Sorting Algorithms](http://stackoverflow.com/questions/1517793/stability-in-sorting-algorithms)
        - [Stability In Sorting Algorithms](http://www.geeksforgeeks.org/stability-in-sorting-algorithms/)
        - [Sorting Algorithms - Stability](http://homepages.math.uic.edu/~leon/cs-mcs401-s08/handouts/stability.pdf)
    - [ ] Which algorithms can be used on linked lists? Which on arrays? Which on both?
        - I wouldn't recommend sorting a linked list, but merge sort is doable.
        - [Merge Sort For Linked List](http://www.geeksforgeeks.org/merge-sort-for-linked-list/)

- For heapsort, see Heap data structure above. Heap sort is great, but not stable

- [ ] [Sedgewick - Mergesort (5 videos)](https://www.coursera.org/learn/algorithms-part1/home/week/3)
    - [ ] [1. Mergesort](https://www.coursera.org/learn/algorithms-part1/lecture/ARWDq/mergesort)
    - [ ] [2. Bottom up Mergesort](https://www.coursera.org/learn/algorithms-part1/lecture/PWNEl/bottom-up-mergesort)
    - [ ] [3. Sorting Complexity](https://www.coursera.org/learn/algorithms-part1/lecture/xAltF/sorting-complexity)
    - [ ] [4. Comparators](https://www.coursera.org/learn/algorithms-part1/lecture/9FYhS/comparators)
    - [ ] [5. Stability](https://www.coursera.org/learn/algorithms-part1/lecture/pvvLZ/stability)

- [ ] [Sedgewick - Quicksort (4 videos)](https://www.coursera.org/learn/algorithms-part1/home/week/3)
    - [ ] [1. Quicksort](https://www.coursera.org/learn/algorithms-part1/lecture/vjvnC/quicksort)
    - [ ] [2. Selection](https://www.coursera.org/learn/algorithms-part1/lecture/UQxFT/selection)
    - [ ] [3. Duplicate Keys](https://www.coursera.org/learn/algorithms-part1/lecture/XvjPd/duplicate-keys)
    - [ ] [4. System Sorts](https://www.coursera.org/learn/algorithms-part1/lecture/QBNZ7/system-sorts)

- [ ] UC Berkeley:
    - [ ] [CS 61B Lecture 29: Sorting I (video)](https://archive.org/details/ucberkeley_webcast_EiUvYS2DT6I)
    - [ ] [CS 61B Lecture 30: Sorting II (video)](https://archive.org/details/ucberkeley_webcast_2hTY3t80Qsk)
    - [ ] [CS 61B Lecture 32: Sorting III (video)](https://archive.org/details/ucberkeley_webcast_Y6LOLpxg6Dc)
    - [ ] [CS 61B Lecture 33: Sorting V (video)](https://archive.org/details/ucberkeley_webcast_qNMQ4ly43p4)

- [ ] [Bubble Sort (video)](https://www.youtube.com/watch?v=P00xJgWzz2c&index=1&list=PL89B61F78B552C1AB)
- [ ] [Analyzing Bubble Sort (video)](https://www.youtube.com/watch?v=ni_zk257Nqo&index=7&list=PL89B61F78B552C1AB)
- [ ] [Insertion Sort, Merge Sort (video)](https://www.youtube.com/watch?v=Kg4bqzAqRBM&index=3&list=PLUl4u3cNGP61Oq3tWYp6V_F-5jb5L2iHb)
- [ ] [Insertion Sort (video)](https://www.youtube.com/watch?v=c4BRHC7kTaQ&index=2&list=PL89B61F78B552C1AB)
- [ ] [Merge Sort (video)](https://www.youtube.com/watch?v=GCae1WNvnZM&index=3&list=PL89B61F78B552C1AB)
- [ ] [Quicksort (video)](https://www.youtube.com/watch?v=y_G9BkAm6B8&index=4&list=PL89B61F78B552C1AB)
- [ ] [Selection Sort (video)](https://www.youtube.com/watch?v=6nDMgr0-Yyo&index=8&list=PL89B61F78B552C1AB)

- [ ] Merge sort code:
    - [ ] [Using output array (C)](http://www.cs.yale.edu/homes/aspnes/classes/223/examples/sorting/mergesort.c)
    - [ ] [Using output array (Python)](https://github.com/jwasham/practice-python/blob/master/merge_sort/merge_sort.py)
    - [ ] [In-place (C++)](https://github.com/jwasham/practice-cpp/blob/master/merge_sort/merge_sort.cc)
- [ ] Quick sort code:
    - [ ] [Implementation (C)](http://www.cs.yale.edu/homes/aspnes/classes/223/examples/randomization/quick.c)
    - [ ] [Implementation (C)](https://github.com/jwasham/practice-c/blob/master/quick_sort/quick_sort.c)
    - [ ] [Implementation (Python)](https://github.com/jwasham/practice-python/blob/master/quick_sort/quick_sort.py)

- [ ] Implement:
    - [ ] Mergesort: O(n log n) average and worst case
    - [ ] Quicksort O(n log n) average case
    - Selection sort and insertion sort are both O(n^2) average and worst case
    - For heapsort, see Heap data structure above

- [ ] Not required, but I recommended them:
    - [ ] [Sedgewick - Radix Sorts (6 videos)](https://www.coursera.org/learn/algorithms-part2/home/week/3)
        - [ ] [1. Strings in Java](https://www.coursera.org/learn/algorithms-part2/lecture/vGHvb/strings-in-java)
        - [ ] [2. Key Indexed Counting](https://www.coursera.org/learn/algorithms-part2/lecture/2pi1Z/key-indexed-counting)
        - [ ] [3. Least Significant Digit First String Radix Sort](https://www.coursera.org/learn/algorithms-part2/lecture/c1U7L/lsd-radix-sort)
        - [ ] [4. Most Significant Digit First String Radix Sort](https://www.coursera.org/learn/algorithms-part2/lecture/gFxwG/msd-radix-sort)
        - [ ] [5. 3 Way Radix Quicksort](https://www.coursera.org/learn/algorithms-part2/lecture/crkd5/3-way-radix-quicksort)
        - [ ] [6. Suffix Arrays](https://www.coursera.org/learn/algorithms-part2/lecture/TH18W/suffix-arrays)
    - [ ] [Radix Sort](http://www.cs.yale.edu/homes/aspnes/classes/223/notes.html#radixSort)
    - [ ] [Radix Sort (video)](https://www.youtube.com/watch?v=xhr26ia4k38)
    - [ ] [Radix Sort, Counting Sort (linear time given constraints) (video)](https://www.youtube.com/watch?v=Nz1KZXbghj8&index=7&list=PLUl4u3cNGP61Oq3tWYp6V_F-5jb5L2iHb)
    - [ ] [Randomization: Matrix Multiply, Quicksort, Freivalds' algorithm (video)](https://www.youtube.com/watch?v=cNB2lADK3_s&index=8&list=PLUl4u3cNGP6317WaSNfmCvGym2ucw3oGp)
    - [ ] [Sorting in Linear Time (video)](https://www.youtube.com/watch?v=pOKy3RZbSws&list=PLUl4u3cNGP61hsJNdULdudlRL493b-XZf&index=14)

As a summary, here is a visual representation of [15 sorting algorithms](https://www.youtube.com/watch?v=kPRA0W1kECg).
If you need more detail on this subject, see "Sorting" section in [Additional Detail on Some Subjects](#additional-detail-on-some-subjects)

## Graphs

Graphs can be used to represent many problems in computer science, so this section is long, like trees and sorting were.

- Notes:
    - There are 4 basic ways to represent a graph in memory:
        - objects and pointers
        - adjacency matrix
        - adjacency list
        - adjacency map
    - Familiarize yourself with each representation and its pros & cons
    - BFS and DFS - know their computational complexity, their trade offs, and how to implement them in real code
    - When asked a question, look for a graph-based solution first, then move on if none

- [ ] MIT(videos):
    - [ ] [Breadth-First Search](https://www.youtube.com/watch?v=s-CYnVz-uh4&list=PLUl4u3cNGP61Oq3tWYp6V_F-5jb5L2iHb&index=13)
    - [ ] [Depth-First Search](https://www.youtube.com/watch?v=AfSk24UTFS8&list=PLUl4u3cNGP61Oq3tWYp6V_F-5jb5L2iHb&index=14)

- [ ] Skiena Lectures - great intro:
    - [ ] [CSE373 2012 - Lecture 11 - Graph Data Structures (video)](https://www.youtube.com/watch?v=OiXxhDrFruw&list=PLOtl7M3yp-DV69F32zdK7YJcNXpTunF2b&index=11)
    - [ ] [CSE373 2012 - Lecture 12 - Breadth-First Search (video)](https://www.youtube.com/watch?v=g5vF8jscteo&list=PLOtl7M3yp-DV69F32zdK7YJcNXpTunF2b&index=12)
    - [ ] [CSE373 2012 - Lecture 13 - Graph Algorithms (video)](https://www.youtube.com/watch?v=S23W6eTcqdY&list=PLOtl7M3yp-DV69F32zdK7YJcNXpTunF2b&index=13)
    - [ ] [CSE373 2012 - Lecture 14 - Graph Algorithms (con't) (video)](https://www.youtube.com/watch?v=WitPBKGV0HY&index=14&list=PLOtl7M3yp-DV69F32zdK7YJcNXpTunF2b)
    - [ ] [CSE373 2012 - Lecture 15 - Graph Algorithms (con't 2) (video)](https://www.youtube.com/watch?v=ia1L30l7OIg&index=15&list=PLOtl7M3yp-DV69F32zdK7YJcNXpTunF2b)
    - [ ] [CSE373 2012 - Lecture 16 - Graph Algorithms (con't 3) (video)](https://www.youtube.com/watch?v=jgDOQq6iWy8&index=16&list=PLOtl7M3yp-DV69F32zdK7YJcNXpTunF2b)

- [ ] Graphs (review and more):

    - [ ] [6.006 Single-Source Shortest Paths Problem (video)](https://www.youtube.com/watch?v=Aa2sqUhIn-E&index=15&list=PLUl4u3cNGP61Oq3tWYp6V_F-5jb5L2iHb)
    - [ ] [6.006 Dijkstra (video)](https://www.youtube.com/watch?v=2E7MmKv0Y24&index=16&list=PLUl4u3cNGP61Oq3tWYp6V_F-5jb5L2iHb)
    - [ ] [6.006 Bellman-Ford (video)](https://www.youtube.com/watch?v=ozsuci5pIso&list=PLUl4u3cNGP61Oq3tWYp6V_F-5jb5L2iHb&index=17)
    - [ ] [6.006 Speeding Up Dijkstra (video)](https://www.youtube.com/watch?v=CHvQ3q_gJ7E&list=PLUl4u3cNGP61Oq3tWYp6V_F-5jb5L2iHb&index=18)
    - [ ] [Aduni: Graph Algorithms I - Topological Sorting, Minimum Spanning Trees, Prim's Algorithm -  Lecture 6 (video)]( https://www.youtube.com/watch?v=i_AQT_XfvD8&index=6&list=PLFDnELG9dpVxQCxuD-9BSy2E7BWY3t5Sm)
    - [ ] [Aduni: Graph Algorithms II - DFS, BFS, Kruskal's Algorithm, Union Find Data Structure - Lecture 7 (video)]( https://www.youtube.com/watch?v=ufj5_bppBsA&list=PLFDnELG9dpVxQCxuD-9BSy2E7BWY3t5Sm&index=7)
    - [ ] [Aduni: Graph Algorithms III: Shortest Path - Lecture 8 (video)](https://www.youtube.com/watch?v=DiedsPsMKXc&list=PLFDnELG9dpVxQCxuD-9BSy2E7BWY3t5Sm&index=8)
    - [ ] [Aduni: Graph Alg. IV: Intro to geometric algorithms - Lecture 9 (video)](https://www.youtube.com/watch?v=XIAQRlNkJAw&list=PLFDnELG9dpVxQCxuD-9BSy2E7BWY3t5Sm&index=9)
    - [ ] ~~[CS 61B 2014 (starting at 58:09) (video)](https://youtu.be/dgjX4HdMI-Q?list=PL-XXv-cvA_iAlnI-BQr9hjqADPBtujFJd&t=3489)~~
    - [ ] [CS 61B 2014: Weighted graphs (video)](https://archive.org/details/ucberkeley_webcast_zFbq8vOZ_0k)
    - [ ] [Greedy Algorithms: Minimum Spanning Tree (video)](https://www.youtube.com/watch?v=tKwnms5iRBU&index=16&list=PLUl4u3cNGP6317WaSNfmCvGym2ucw3oGp)
    - [ ] [Strongly Connected Components Kosaraju's Algorithm Graph Algorithm (video)](https://www.youtube.com/watch?v=RpgcYiky7uw)

- Full Coursera Course:
    - [ ] [Algorithms on Graphs (video)](https://www.coursera.org/learn/algorithms-on-graphs/home/welcome)

- I'll implement:
    - [ ] DFS with adjacency list (recursive)
    - [ ] DFS with adjacency list (iterative with stack)
    - [ ] DFS with adjacency matrix (recursive)
    - [ ] DFS with adjacency matrix (iterative with stack)
    - [ ] BFS with adjacency list
    - [ ] BFS with adjacency matrix
    - [ ] single-source shortest path (Dijkstra)
    - [ ] minimum spanning tree
    - DFS-based algorithms (see Aduni videos above):
        - [ ] check for cycle (needed for topological sort, since we'll check for cycle before starting)
        - [ ] topological sort
        - [ ] count connected components in a graph
        - [ ] list strongly connected components
        - [ ] check for bipartite graph

## Even More Knowledge

- ### Recursion
    - [ ] Stanford lectures on recursion & backtracking:
        - [ ] [Lecture 8 | Programming Abstractions (video)](https://www.youtube.com/watch?v=gl3emqCuueQ&list=PLFE6E58F856038C69&index=8)
        - [ ] [Lecture 9 | Programming Abstractions (video)](https://www.youtube.com/watch?v=uFJhEPrbycQ&list=PLFE6E58F856038C69&index=9)
        - [ ] [Lecture 10 | Programming Abstractions (video)](https://www.youtube.com/watch?v=NdF1QDTRkck&index=10&list=PLFE6E58F856038C69)
        - [ ] [Lecture 11 | Programming Abstractions (video)](https://www.youtube.com/watch?v=p-gpaIGRCQI&list=PLFE6E58F856038C69&index=11)
    - When it is appropriate to use it?
    - How is tail recursion better than not?
        - [ ] [What Is Tail Recursion Why Is It So Bad?](https://www.quora.com/What-is-tail-recursion-Why-is-it-so-bad)
        - [ ] [Tail Recursion (video)](https://www.coursera.org/lecture/programming-languages/tail-recursion-YZic1)

- ### Dynamic Programming
    - You probably won't see any dynamic programming problems in your interview, but it's worth being able to recognize a 
    problem as being a candidate for dynamic programming.
    - This subject can be pretty difficult, as each DP soluble problem must be defined as a recursion relation, and coming up with it can be tricky.
    - I suggest looking at many examples of DP problems until you have a solid understanding of the pattern involved.
    - [ ] Videos:
        - the Skiena videos can be hard to follow since he sometimes uses the whiteboard, which is too small to see
        - [ ] [Skiena: CSE373 2012 - Lecture 19 - Introduction to Dynamic Programming (video)](https://youtu.be/Qc2ieXRgR0k?list=PLOtl7M3yp-DV69F32zdK7YJcNXpTunF2b&t=1718)
        - [ ] [Skiena: CSE373 2012 - Lecture 20 - Edit Distance (video)](https://youtu.be/IsmMhMdyeGY?list=PLOtl7M3yp-DV69F32zdK7YJcNXpTunF2b&t=2749)
        - [ ] [Skiena: CSE373 2012 - Lecture 21 - Dynamic Programming Examples (video)](https://youtu.be/o0V9eYF4UI8?list=PLOtl7M3yp-DV69F32zdK7YJcNXpTunF2b&t=406)
        - [ ] [Skiena: CSE373 2012 - Lecture 22 - Applications of Dynamic Programming (video)](https://www.youtube.com/watch?v=dRbMC1Ltl3A&list=PLOtl7M3yp-DV69F32zdK7YJcNXpTunF2b&index=22)
        - [ ] [Simonson: Dynamic Programming 0 (starts at 59:18) (video)](https://youtu.be/J5aJEcOr6Eo?list=PLFDnELG9dpVxQCxuD-9BSy2E7BWY3t5Sm&t=3558)
        - [ ] [Simonson: Dynamic Programming I - Lecture 11 (video)](https://www.youtube.com/watch?v=0EzHjQ_SOeU&index=11&list=PLFDnELG9dpVxQCxuD-9BSy2E7BWY3t5Sm)
        - [ ] [Simonson: Dynamic programming II - Lecture 12 (video)](https://www.youtube.com/watch?v=v1qiRwuJU7g&list=PLFDnELG9dpVxQCxuD-9BSy2E7BWY3t5Sm&index=12)
        - [ ] List of individual DP problems (each is short):
            [Dynamic Programming (video)](https://www.youtube.com/playlist?list=PLrmLmBdmIlpsHaNTPP_jHHDx_os9ItYXr)
    - [ ] Yale Lecture notes:
        - [ ] [Dynamic Programming](http://www.cs.yale.edu/homes/aspnes/classes/223/notes.html#dynamicProgramming)
    - [ ] Coursera:
        - [ ] [The RNA secondary structure problem (video)](https://www.coursera.org/learn/algorithmic-thinking-2/lecture/80RrW/the-rna-secondary-structure-problem)
        - [ ] [A dynamic programming algorithm (video)](https://www.coursera.org/learn/algorithmic-thinking-2/lecture/PSonq/a-dynamic-programming-algorithm)
        - [ ] [Illustrating the DP algorithm (video)](https://www.coursera.org/learn/algorithmic-thinking-2/lecture/oUEK2/illustrating-the-dp-algorithm)
        - [ ] [Running time of the DP algorithm (video)](https://www.coursera.org/learn/algorithmic-thinking-2/lecture/nfK2r/running-time-of-the-dp-algorithm)
        - [ ] [DP vs. recursive implementation (video)](https://www.coursera.org/learn/algorithmic-thinking-2/lecture/M999a/dp-vs-recursive-implementation)
        - [ ] [Global pairwise sequence alignment (video)](https://www.coursera.org/learn/algorithmic-thinking-2/lecture/UZ7o6/global-pairwise-sequence-alignment)
        - [ ] [Local pairwise sequence alignment (video)](https://www.coursera.org/learn/algorithmic-thinking-2/lecture/WnNau/local-pairwise-sequence-alignment)

- ### Design patterns
    - [ ] [Quick UML review (video)](https://www.youtube.com/watch?v=3cmzqZzwNDM&list=PLGLfVvz_LVvQ5G-LdJ8RLqe-ndo7QITYc&index=3)
    - [ ] Learn these patterns:
        - [ ] strategy
        - [ ] singleton
        - [ ] adapter
        - [ ] prototype
        - [ ] decorator
        - [ ] visitor
        - [ ] factory, abstract factory
        - [ ] facade
        - [ ] observer
        - [ ] proxy
        - [ ] delegate
        - [ ] command
        - [ ] state
        - [ ] memento
        - [ ] iterator
        - [ ] composite
        - [ ] flyweight
    - [ ] [Chapter 6 (Part 1) - Patterns (video)](https://youtu.be/LAP2A80Ajrg?list=PLJ9pm_Rc9HesnkwKlal_buSIHA-jTZMpO&t=3344)
    - [ ] [Chapter 6 (Part 2) - Abstraction-Occurrence, General Hierarchy, Player-Role, Singleton, Observer, Delegation (video)](https://www.youtube.com/watch?v=U8-PGsjvZc4&index=12&list=PLJ9pm_Rc9HesnkwKlal_buSIHA-jTZMpO)
    - [ ] [Chapter 6 (Part 3) - Adapter, Facade, Immutable, Read-Only Interface, Proxy (video)](https://www.youtube.com/watch?v=7sduBHuex4c&index=13&list=PLJ9pm_Rc9HesnkwKlal_buSIHA-jTZMpO)
    - [ ] [Series of videos (27 videos)](https://www.youtube.com/playlist?list=PLF206E906175C7E07)
    - [ ] [Head First Design Patterns](https://www.amazon.com/Head-First-Design-Patterns-Freeman/dp/0596007124)
        - I know the canonical book is "Design Patterns: Elements of Reusable Object-Oriented Software", but Head First is great for beginners to OO.
    - [ ] [Handy reference: 101 Design Patterns & Tips for Developers](https://sourcemaking.com/design-patterns-and-tips)
    - [ ] [Design patterns for humans](https://github.com/kamranahmedse/design-patterns-for-humans#structural-design-patterns)

- ### Combinatorics (n choose k) & Probability
    - [ ] [Math Skills: How to find Factorial, Permutation and Combination (Choose) (video)](https://www.youtube.com/watch?v=8RRo6Ti9d0U)
    - [ ] [Make School: Probability (video)](https://www.youtube.com/watch?v=sZkAAk9Wwa4)
    - [ ] [Make School: More Probability and Markov Chains (video)](https://www.youtube.com/watch?v=dNaJg-mLobQ)
    - [ ] Khan Academy:
        - Course layout:
            - [ ] [Basic Theoretical Probability](https://www.khanacademy.org/math/probability/probability-and-combinatorics-topic)
        - Just the videos - 41 (each are simple and each are short):
            - [ ] [Probability Explained (video)](https://www.youtube.com/watch?v=uzkc-qNVoOk&list=PLC58778F28211FA19)

- ### NP, NP-Complete and Approximation Algorithms
    - Know about the most famous classes of NP-complete problems, such as traveling salesman and the knapsack problem,
        and be able to recognize them when an interviewer asks you them in disguise.
    - Know what NP-complete means.
    - [ ] [Computational Complexity (video)](https://www.youtube.com/watch?v=moPtwq_cVH8&list=PLUl4u3cNGP61Oq3tWYp6V_F-5jb5L2iHb&index=23)
    - [ ] Simonson:
        - [ ] [Greedy Algs. II & Intro to NP Completeness (video)](https://youtu.be/qcGnJ47Smlo?list=PLFDnELG9dpVxQCxuD-9BSy2E7BWY3t5Sm&t=2939)
        - [ ] [NP Completeness II & Reductions (video)](https://www.youtube.com/watch?v=e0tGC6ZQdQE&index=16&list=PLFDnELG9dpVxQCxuD-9BSy2E7BWY3t5Sm)
        - [ ] [NP Completeness III (Video)](https://www.youtube.com/watch?v=fCX1BGT3wjE&index=17&list=PLFDnELG9dpVxQCxuD-9BSy2E7BWY3t5Sm)
        - [ ] [NP Completeness IV (video)](https://www.youtube.com/watch?v=NKLDp3Rch3M&list=PLFDnELG9dpVxQCxuD-9BSy2E7BWY3t5Sm&index=18)
    - [ ] Skiena:
        - [ ] [CSE373 2012 - Lecture 23 - Introduction to NP-Completeness (video)](https://youtu.be/KiK5TVgXbFg?list=PLOtl7M3yp-DV69F32zdK7YJcNXpTunF2b&t=1508)
        - [ ] [CSE373 2012 - Lecture 24 - NP-Completeness Proofs (video)](https://www.youtube.com/watch?v=27Al52X3hd4&index=24&list=PLOtl7M3yp-DV69F32zdK7YJcNXpTunF2b)
        - [ ] [CSE373 2012 - Lecture 25 - NP-Completeness Challenge (video)](https://www.youtube.com/watch?v=xCPH4gwIIXM&index=25&list=PLOtl7M3yp-DV69F32zdK7YJcNXpTunF2b)
    - [ ] [Complexity: P, NP, NP-completeness, Reductions (video)](https://www.youtube.com/watch?v=eHZifpgyH_4&list=PLUl4u3cNGP6317WaSNfmCvGym2ucw3oGp&index=22)
    - [ ] [Complexity: Approximation Algorithms (video)](https://www.youtube.com/watch?v=MEz1J9wY2iM&list=PLUl4u3cNGP6317WaSNfmCvGym2ucw3oGp&index=24)
    - [ ] [Complexity: Fixed-Parameter Algorithms (video)](https://www.youtube.com/watch?v=4q-jmGrmxKs&index=25&list=PLUl4u3cNGP6317WaSNfmCvGym2ucw3oGp)
    - Peter Norvig discusses near-optimal solutions to traveling salesman problem:
        - [Jupyter Notebook](http://nbviewer.jupyter.org/url/norvig.com/ipython/TSP.ipynb)
    - Pages 1048 - 1140 in CLRS if you have it.

- ### How computers process a program

    - [ ] [How CPU executes a program (video)](https://www.youtube.com/watch?v=XM4lGflQFvA)
    - [ ] [How computers calculate - ALU (video)](https://youtu.be/1I5ZMmrOfnA)
    - [ ] [Registers and RAM (video)](https://youtu.be/fpnE6UAfbtU)
    - [ ] [The Central Processing Unit (CPU) (video)](https://youtu.be/FZGugFqdr60)
    - [ ] [Instructions and Programs (video)](https://youtu.be/zltgXvg6r3k)

- ### Caches
    - [ ] LRU cache:
        - [ ] [The Magic of LRU Cache (100 Days of Google Dev) (video)](https://www.youtube.com/watch?v=R5ON3iwx78M)
        - [ ] [Implementing LRU (video)](https://www.youtube.com/watch?v=bq6N7Ym81iI)
        - [ ] [LeetCode - 146 LRU Cache (C++) (video)](https://www.youtube.com/watch?v=8-FZRAjR7qU)
    - [ ] CPU cache:
        - [ ] [MIT 6.004 L15: The Memory Hierarchy (video)](https://www.youtube.com/watch?v=vjYF_fAZI5E&list=PLrRW1w6CGAcXbMtDFj205vALOGmiRc82-&index=24)
        - [ ] [MIT 6.004 L16: Cache Issues (video)](https://www.youtube.com/watch?v=ajgC3-pyGlk&index=25&list=PLrRW1w6CGAcXbMtDFj205vALOGmiRc82-)

- ### Processes and Threads
    - [ ] Computer Science 162 - Operating Systems (25 videos):
        - for processes and threads see videos 1-11
        - [Operating Systems and System Programming (video)](https://archive.org/details/ucberkeley-webcast-PL-XXv-cvA_iBDyz-ba4yDskqMDY6A1w_c)
    - [What Is The Difference Between A Process And A Thread?](https://www.quora.com/What-is-the-difference-between-a-process-and-a-thread)
    - Covers:
        - Processes, Threads, Concurrency issues
            - Difference between processes and threads
            - Processes
            - Threads
            - Locks
            - Mutexes
            - Semaphores
            - Monitors
            - How they work?
            - Deadlock
            - Livelock
        - CPU activity, interrupts, context switching
        - Modern concurrency constructs with multicore processors
        - [Paging, segmentation and virtual memory (video)](https://www.youtube.com/watch?v=LKe7xK0bF7o&list=PLCiOXwirraUCBE9i_ukL8_Kfg6XNv7Se8&index=2)
        - [Interrupts (video)](https://www.youtube.com/watch?v=uFKi2-J-6II&list=PLCiOXwirraUCBE9i_ukL8_Kfg6XNv7Se8&index=3)
        - Process resource needs (memory: code, static storage, stack, heap, and also file descriptors, i/o)
        - Thread resource needs (shares above (minus stack) with other threads in the same process but each has its own pc, stack counter, registers, and stack)
        - Forking is really copy on write (read-only) until the new process writes to memory, then it does a full copy.
        - Context switching
            - How context switching is initiated by the operating system and underlying hardware?
    - [ ] [threads in C++ (series - 10 videos)](https://www.youtube.com/playlist?list=PL5jc9xFGsL8E12so1wlMS0r0hTQoJL74M)
    - [ ] concurrency in Python (videos):
        - [ ] [Short series on threads](https://www.youtube.com/playlist?list=PL1H1sBF1VAKVMONJWJkmUh6_p8g4F2oy1)
        - [ ] [Python Threads](https://www.youtube.com/watch?v=Bs7vPNbB9JM)
        - [ ] [Understanding the Python GIL (2010)](https://www.youtube.com/watch?v=Obt-vMVdM8s)
            - [reference](http://www.dabeaz.com/GIL)
        - [ ] [David Beazley - Python Concurrency From the Ground Up: LIVE! - PyCon 2015](https://www.youtube.com/watch?v=MCs5OvhV9S4)
        - [ ] [Keynote David Beazley - Topics of Interest (Python Asyncio)](https://www.youtube.com/watch?v=ZzfHjytDceU)
        - [ ] [Mutex in Python](https://www.youtube.com/watch?v=0zaPs8OtyKY)

- ### Testing
    - To cover:
        - how unit testing works
        - what are mock objects
        - what is integration testing
        - what is dependency injection
    - [ ] [Agile Software Testing with James Bach (video)](https://www.youtube.com/watch?v=SAhJf36_u5U)
    - [ ] [Open Lecture by James Bach on Software Testing (video)](https://www.youtube.com/watch?v=ILkT_HV9DVU)
    - [ ] [Steve Freeman - Test-Driven Development (that’s not what we meant) (video)](https://vimeo.com/83960706)
        - [slides](http://gotocon.com/dl/goto-berlin-2013/slides/SteveFreeman_TestDrivenDevelopmentThatsNotWhatWeMeant.pdf)
    - [ ] Dependency injection:
        - [ ] [video](https://www.youtube.com/watch?v=IKD2-MAkXyQ)
        - [ ] [Tao Of Testing](http://jasonpolites.github.io/tao-of-testing/ch3-1.1.html)
    - [ ] [How to write tests](http://jasonpolites.github.io/tao-of-testing/ch4-1.1.html)

- ### Scheduling
    - In an OS, how it works?
    - Can be gleaned from Operating System videos

- ### String searching & manipulations
    - [ ] [Sedgewick - Suffix Arrays (video)](https://www.coursera.org/learn/algorithms-part2/lecture/TH18W/suffix-arrays)
    - [ ] [Sedgewick - Substring Search (videos)](https://www.coursera.org/learn/algorithms-part2/home/week/4)
        - [ ] [1. Introduction to Substring Search](https://www.coursera.org/learn/algorithms-part2/lecture/n3ZpG/introduction-to-substring-search)
        - [ ] [2. Brute-Force Substring Search](https://www.coursera.org/learn/algorithms-part2/lecture/2Kn5i/brute-force-substring-search)
        - [ ] [3. Knuth-Morris Pratt](https://www.coursera.org/learn/algorithms-part2/lecture/TAtDr/knuth-morris-pratt)
        - [ ] [4. Boyer-Moore](https://www.coursera.org/learn/algorithms-part2/lecture/CYxOT/boyer-moore)
        - [ ] [5. Rabin-Karp](https://www.coursera.org/learn/algorithms-part2/lecture/3KiqT/rabin-karp)
    - [ ] [Search pattern in text (video)](https://www.coursera.org/learn/data-structures/lecture/tAfHI/search-pattern-in-text)

    If you need more detail on this subject, see "String Matching" section in [Additional Detail on Some Subjects](#additional-detail-on-some-subjects).

- ### Tries
    - Note there are different kinds of tries. Some have prefixes, some don't, and some use string instead of bits
        to track the path
    - I read through code, but will not implement
    - [ ] [Sedgewick - Tries (3 videos)](https://www.coursera.org/learn/algorithms-part2/home/week/4)
        - [ ] [1. R Way Tries](https://www.coursera.org/learn/algorithms-part2/lecture/CPVdr/r-way-tries)
        - [ ] [2. Ternary Search Tries](https://www.coursera.org/learn/algorithms-part2/lecture/yQM8K/ternary-search-tries)
        - [ ] [3. Character Based Operations](https://www.coursera.org/learn/algorithms-part2/lecture/jwNmV/character-based-operations)
    - [ ] [Notes on Data Structures and Programming Techniques](http://www.cs.yale.edu/homes/aspnes/classes/223/notes.html#Tries)
    - [ ] Short course videos:
        - [ ] [Introduction To Tries (video)](https://www.coursera.org/learn/data-structures-optimizing-performance/lecture/08Xyf/core-introduction-to-tries)
        - [ ] [Performance Of Tries (video)](https://www.coursera.org/learn/data-structures-optimizing-performance/lecture/PvlZW/core-performance-of-tries)
        - [ ] [Implementing A Trie (video)](https://www.coursera.org/learn/data-structures-optimizing-performance/lecture/DFvd3/core-implementing-a-trie)
    - [ ] [The Trie: A Neglected Data Structure](https://www.toptal.com/java/the-trie-a-neglected-data-structure)
    - [ ] [TopCoder - Using Tries](https://www.topcoder.com/community/competitive-programming/tutorials/using-tries/)
    - [ ] [Stanford Lecture (real world use case) (video)](https://www.youtube.com/watch?v=TJ8SkcUSdbU)
    - [ ] [MIT, Advanced Data Structures, Strings (can get pretty obscure about halfway through) (video)](https://www.youtube.com/watch?v=NinWEPPrkDQ&index=16&list=PLUl4u3cNGP61hsJNdULdudlRL493b-XZf)

- ### Floating Point Numbers
    - [ ] simple 8-bit: [Representation of Floating Point Numbers - 1 (video - there is an error in calculations - see video description)](https://www.youtube.com/watch?v=ji3SfClm8TU)
    - [ ] 32 bit: [IEEE754 32-bit floating point binary (video)](https://www.youtube.com/watch?v=50ZYcZebIec)

- ### Unicode
    - [ ] [The Absolute Minimum Every Software Developer Absolutely, Positively Must Know About Unicode and Character Sets]( http://www.joelonsoftware.com/articles/Unicode.html)
    - [ ] [What Every Programmer Absolutely, Positively Needs To Know About Encodings And Character Sets To Work With Text](http://kunststube.net/encoding/)

- ### Endianness
    - [ ] [Big And Little Endian](https://web.archive.org/web/20180107141940/http://www.cs.umd.edu:80/class/sum2003/cmsc311/Notes/Data/endian.html)
    - [ ] [Big Endian Vs Little Endian (video)](https://www.youtube.com/watch?v=JrNF0KRAlyo)
    - [ ] [Big And Little Endian Inside/Out (video)](https://www.youtube.com/watch?v=oBSuXP-1Tc0)
        - Very technical talk for kernel devs. Don't worry if most is over your head.
        - The first half is enough.

- ### Networking
    - **if you have networking experience or want to be a reliability engineer or operations engineer, expect questions**
    - Otherwise, this is just good to know
    - [ ] [Khan Academy](https://www.khanacademy.org/computing/computer-science/computers-and-internet-code-org)
    - [ ] [UDP and TCP: Comparison of Transport Protocols (video)](https://www.youtube.com/watch?v=Vdc8TCESIg8)
    - [ ] [TCP/IP and the OSI Model Explained! (video)](https://www.youtube.com/watch?v=e5DEVa9eSN0)
    - [ ] [Packet Transmission across the Internet. Networking & TCP/IP tutorial. (video)](https://www.youtube.com/watch?v=nomyRJehhnM)
    - [ ] [HTTP (video)](https://www.youtube.com/watch?v=WGJrLqtX7As)
    - [ ] [SSL and HTTPS (video)](https://www.youtube.com/watch?v=S2iBR2ZlZf0)
    - [ ] [SSL/TLS (video)](https://www.youtube.com/watch?v=Rp3iZUvXWlM)
    - [ ] [HTTP 2.0 (video)](https://www.youtube.com/watch?v=E9FxNzv1Tr8)
    - [ ] [Video Series (21 videos) (video)](https://www.youtube.com/playlist?list=PLEbnTDJUr_IegfoqO4iPnPYQui46QqT0j)
    - [ ] [Subnetting Demystified - Part 5 CIDR Notation (video)](https://www.youtube.com/watch?v=t5xYI0jzOf4)
    - [ ] Sockets:
        - [ ] [Java - Sockets - Introduction (video)](https://www.youtube.com/watch?v=6G_W54zuadg&t=6s)
        - [ ] [Socket Programming (video)](https://www.youtube.com/watch?v=G75vN2mnJeQ)

---

## Final Review

    This section will have shorter videos that you can watch pretty quickly to review most of the important concepts.
    It's nice if you want a refresher often.

- [ ] Series of 2-3 minutes short subject videos (23 videos)
    - [Videos](https://www.youtube.com/watch?v=r4r1DZcx1cM&list=PLmVb1OknmNJuC5POdcDv5oCS7_OUkDgpj&index=22)
- [ ] Series of 2-5 minutes short subject videos - Michael Sambol (18 videos):
    - [Videos](https://www.youtube.com/channel/UCzDJwLWoYCUQowF_nG3m5OQ)
- [ ] [Sedgewick Videos - Algorithms I](https://www.coursera.org/learn/algorithms-part1)
- [ ] [Sedgewick Videos - Algorithms II](https://www.coursera.org/learn/algorithms-part2)

---

## Coding Question Practice

Now that you know all the computer science topics above, it's time to practice answering coding problems.

**Coding question practice is not about memorizing answers to programming problems.**

Why you need to practice doing programming problems:
- Problem recognition, and where the right data structures and algorithms fit in
- Gathering requirements for the problem
- Talking your way through the problem like you will in the interview
- Coding on a whiteboard or paper, not a computer
- Coming up with time and space complexity for your solutions
- Testing your solutions

There is a great intro for methodical, communicative problem solving in an interview. You'll get this from the programming
interview books, too, but I found this outstanding:
[Algorithm design canvas](http://www.hiredintech.com/algorithm-design/)

No whiteboard at home? That makes sense. I'm a weirdo and have a big whiteboard. Instead of a whiteboard, pick up a
large drawing pad from an art store. You can sit on the couch and practice. This is my "sofa whiteboard".
I added the pen in the photo for scale. If you use a pen, you'll wish you could erase. Gets messy quick. I use a pencil
and eraser.

![my sofa whiteboard](https://d3j2pkmjtin6ou.cloudfront.net/art_board_sm_2.jpg)

Supplemental:

- [Mathematics for Topcoders](https://www.topcoder.com/community/competitive-programming/tutorials/mathematics-for-topcoders/)
- [Dynamic Programming – From Novice to Advanced](https://www.topcoder.com/community/competitive-programming/tutorials/dynamic-programming-from-novice-to-advanced/)
- [MIT Interview Materials](https://web.archive.org/web/20160906124824/http://courses.csail.mit.edu/iap/interview/materials.php)
- [Exercises for getting better at a given language](http://exercism.io/languages)

**Read and Do Programming Problems (in this order):**

- [ ] [Programming Interviews Exposed: Coding Your Way Through the Interview, 4th Edition](https://www.amazon.com/Programming-Interviews-Exposed-Through-Interview/dp/111941847X)
    - answers in C, C++ and Java
- [ ] [Cracking the Coding Interview, 6th Edition](http://www.amazon.com/Cracking-Coding-Interview-6th-Programming/dp/0984782850/)
    - answers in Java

See [Book List above](#book-list)


## Coding exercises/challenges

Once you've learned your brains out, put those brains to work.
Take coding challenges every day, as many as you can.

- [How to Find a Solution](https://www.topcoder.com/community/competitive-programming/tutorials/how-to-find-a-solution/)
- [How to Dissect a Topcoder Problem Statement](https://www.topcoder.com/community/competitive-programming/tutorials/how-to-dissect-a-topcoder-problem-statement/)

Coding Interview Question Videos:
- [IDeserve (88 videos)](https://www.youtube.com/watch?v=NBcqBddFbZw&list=PLamzFoFxwoNjPfxzaWqs7cZGsPYy0x_gI)
- [Tushar Roy (5 playlists)](https://www.youtube.com/user/tusharroy2525/playlists?shelf_id=2&view=50&sort=dd)
    - Super for walkthroughs of problem solutions
- [Nick White - LeetCode Solutions (187 Videos)](https://www.youtube.com/playlist?list=PLU_sdQYzUj2keVENTP0a5rdykRSgg9Wp-)
    - Good explanations of solution and the code
    - You can watch several in a short time
- [FisherCoder - LeetCode Solutions](https://youtube.com/FisherCoder)

Challenge sites:
- [LeetCode](https://leetcode.com/)
    - My favorite coding problem site. It's worth the subscription money for the 1-2 months you'll likely be preparing
    - [LeetCode solutions from FisherCoder](https://github.com/fishercoder1534/Leetcode)
    - See Nick White Videos above for short code-throughs
- [HackerRank](https://www.hackerrank.com/)
- [TopCoder](https://www.topcoder.com/)
- [InterviewCake](https://www.interviewcake.com/)
- [Geeks for Geeks](http://www.geeksforgeeks.org/)
- [InterviewBit](https://www.interviewbit.com/)
- [Project Euler (math-focused)](https://projecteuler.net/index.php?section=problems)
- [Code Exercises](https://code-exercises.com)

Language-learning sites, with challenges:
- [Codewars](http://www.codewars.com)
- [Codility](https://codility.com/programmers/)
- [HackerEarth](https://www.hackerearth.com/)
- [Sphere Online Judge (spoj)](http://www.spoj.com/)
- [Codechef](https://www.codechef.com/)
- [Codeforces](https://codeforces.com/)

Challenge repos:
- [Interactive Coding Interview Challenges in Python](https://github.com/donnemartin/interactive-coding-challenges)

## Interview Process & General Interview Prep

- [ ] [How to Pass the Engineering Interview in 2021](https://davidbyttow.medium.com/how-to-pass-the-engineering-interview-in-2021-45f1b389a1)
- [ ] [Demystifying Tech Recruiting](https://www.youtube.com/watch?v=N233T0epWTs)
- [ ] How to Get a Job at the Big 4:
    - [ ] [How to Get a Job at the Big 4 - Amazon, Facebook, Google & Microsoft (video)](https://www.youtube.com/watch?v=YJZCUhxNCv8)
    - [ ] [How to Get a Job at the Big 4.1 (Follow-up video)](https://www.youtube.com/watch?v=6790FVXWBw8&feature=youtu.be)
- [ ] Cracking The Coding Interview Set 1:
    - [ ] [Gayle L McDowell - Cracking The Coding Interview (video)](https://www.youtube.com/watch?v=rEJzOhC5ZtQ)
    - [ ] [Cracking the Coding Interview with Author Gayle Laakmann McDowell (video)](https://www.youtube.com/watch?v=aClxtDcdpsQ)
- [ ] Cracking the Facebook Coding Interview:
    - [ ] [The Approach](https://www.youtube.com/watch?v=wCl9kvQGHPI)
    - [ ] [Problem Walkthrough](https://www.youtube.com/watch?v=4UWDyJq8jZg)
- Prep Courses:
    - [Software Engineer Interview Unleashed (paid course)](https://www.udemy.com/software-engineer-interview-unleashed):
        - Learn how to make yourself ready for software engineer interviews from a former Google interviewer.
    - [Python for Data Structures, Algorithms, and Interviews (paid course)](https://www.udemy.com/python-for-data-structures-algorithms-and-interviews/):
        - A Python centric interview prep course which covers data structures, algorithms, mock interviews and much more.
    - [Intro to Data Structures and Algorithms using Python (Udacity free course)](https://www.udacity.com/course/data-structures-and-algorithms-in-python--ud513):
        - A free Python centric data structures and algorithms course.
    - [Data Structures and Algorithms Nanodegree! (Udacity paid Nanodegree)](https://www.udacity.com/course/data-structures-and-algorithms-nanodegree--nd256):
        - Get hands-on practice with over 100 data structures and algorithm exercises and guidance from a dedicated mentor to help prepare you for interviews and on-the-job scenarios.
    - [Grokking the Behavioral Interview (Educative free course)](https://www.educative.io/courses/grokking-the-behavioral-interview):
        - Many times, it’s not your technical competency that holds you back from landing your dream job, it’s how you perform on the behavioral interview.

Mock Interviews:
- [Gainlo.co: Mock interviewers from big companies](http://www.gainlo.co/) - I used this and it helped me relax for the phone screen and on-site interview
- [Pramp: Mock interviews from/with peers](https://www.pramp.com/) - peer-to-peer model of practice interviews
- [interviewing.io: Practice mock interview with senior engineers](https://interviewing.io) - anonymous algorithmic/systems design interviews with senior engineers from FAANG anonymously.

## Once you're closer to the interview

- Cracking The Coding Interview Set 2 (videos):
    - [Cracking The Code Interview](https://www.youtube.com/watch?v=4NIb9l3imAo)
    - [Cracking the Coding Interview - Fullstack Speaker Series](https://www.youtube.com/watch?v=Eg5-tdAwclo)

## Finding Jobs and Internships
- [Sites for Finding Jobs](https://ayedot.com/151/MiniBlog/Top-10-Best-Websites-for-Careers--Jobs)

## Your Resume

- See Resume prep items in Cracking The Coding Interview and back of Programming Interviews Exposed
- I don't know how important this is (you can do your own research) but here is an article on making your resume ATS Compliant:
    - [How to Create or Check if your Resume is ATS Compliant](https://ayedot.com/97/MiniBlog/Meaning-of-ATS-compliant-resume-and-How-to-create-ATS-Resume-for-Free)

## Be thinking of for when the interview comes

Think of about 20 interview questions you'll get, along with the lines of the items below. Have 2-3 answers for each.
Have a story, not just data, about something you accomplished.

- Why do you want this job?
- What's a tough problem you've solved?
- Biggest challenges faced?
- Best/worst designs seen?
- Ideas for improving an existing product
- How do you work best, as an individual and as part of a team?
- Which of your skills or experiences would be assets in the role and why?
- What did you most enjoy at [job x / project y]?
- What was the biggest challenge you faced at [job x / project y]?
- What was the hardest bug you faced at [job x / project y]?
- What did you learn at [job x / project y]?
- What would you have done better at [job x / project y]?

- If you find it hard to come up with good answers of these types of interview questions, here are some ideas: 
    - [General Interview Questions and their Answers](https://ayedot.com/119/MiniBlog/General-Interview-Questions-and-their-Answers-for-Tech-Jobs)


## Have questions for the interviewer

    Some of mine (I already may know answer to but want their opinion or team perspective):

- How large is your team?
- What does your dev cycle look like? Do you do waterfall/sprints/agile?
- Are rushes to deadlines common? Or is there flexibility?
- How are decisions made in your team?
- How many meetings do you have per week?
- Do you feel your work environment helps you concentrate?
- What are you working on?
- What do you like about it?
- What is the work life like?
- How is the work/life balance?

## Once You've Got The Job

Congratulations!

Keep learning.

You're never really done.

---

    *****************************************************************************************************
    *****************************************************************************************************
<<<<<<< HEAD
    
    Everything below this point is optional.
    By studying these, you'll get greater exposure to more CS concepts, and will be better prepared for
=======

    Everything below this point is optional. It is NOT needed for an entry-level interview.
    However, by studying these, you'll get greater exposure to more CS concepts, and will be better prepared for
>>>>>>> 5bd06a14
    any software engineering job. You'll be a much more well-rounded software engineer.
    
    *****************************************************************************************************
    *****************************************************************************************************

---

## Additional Books

    These are here so you can dive into a topic you find interesting.

- [The Unix Programming Environment](https://www.amazon.com/dp/013937681X)
    - An oldie but a goodie
- [The Linux Command Line: A Complete Introduction](https://www.amazon.com/dp/1593273894/)
    - A modern option
- [TCP/IP Illustrated Series](https://en.wikipedia.org/wiki/TCP/IP_Illustrated)
- [Head First Design Patterns](https://www.amazon.com/gp/product/0596007124/)
    - A gentle introduction to design patterns
- [Design Patterns: Elements of Reusable Object-Oriente​d Software](https://www.amazon.com/Design-Patterns-Elements-Reusable-Object-Oriented/dp/0201633612)
    - AKA the "Gang Of Four" book, or GOF
    - The canonical design patterns book
- [Algorithm Design Manual](http://www.amazon.com/Algorithm-Design-Manual-Steven-Skiena/dp/1849967202) (Skiena)
    - As a review and problem recognition
    - The algorithm catalog portion is well beyond the scope of difficulty you'll get in an interview
    - This book has 2 parts:
        - Class textbook on data structures and algorithms
            - Pros:
                - Is a good review as any algorithms textbook would be
                - Nice stories from his experiences solving problems in industry and academia
                - Code examples in C
            - Cons:
                - Can be as dense or impenetrable as CLRS, and in some cases, CLRS may be a better alternative for some subjects
                - Chapters 7, 8, 9 can be painful to try to follow, as some items are not explained well or require more brain than I have
                - Don't get me wrong: I like Skiena, his teaching style, and mannerisms, but I may not be Stony Brook material
        - Algorithm catalog:
            - This is the real reason you buy this book.
            - This book is better as an algorithm reference, and not something you read cover to cover.
    - Can rent it on Kindle
    - Answers:
        - [Solutions](http://www.algorithm.cs.sunysb.edu/algowiki/index.php/The_Algorithms_Design_Manual_(Second_Edition))
        - [Solutions](http://blog.panictank.net/category/algorithmndesignmanualsolutions/page/2/)
    - [Errata](http://www3.cs.stonybrook.edu/~skiena/algorist/book/errata)
- [Write Great Code: Volume 1: Understanding the Machine](https://www.amazon.com/Write-Great-Code-Understanding-Machine/dp/1593270038)
    - The book was published in 2004, and is somewhat outdated, but it's a terrific resource for understanding a computer in brief
    - The author invented [HLA](https://en.wikipedia.org/wiki/High_Level_Assembly), so take mentions and examples in HLA with a grain of salt. Not widely used, but decent examples of what assembly looks like
    - These chapters are worth the read to give you a nice foundation:
        - Chapter 2 - Numeric Representation
        - Chapter 3 - Binary Arithmetic and Bit Operations
        - Chapter 4 - Floating-Point Representation
        - Chapter 5 - Character Representation
        - Chapter 6 - Memory Organization and Access
        - Chapter 7 - Composite Data Types and Memory Objects
        - Chapter 9 - CPU Architecture
        - Chapter 10 - Instruction Set Architecture
        - Chapter 11 - Memory Architecture and Organization
- [Introduction to Algorithms](https://www.amazon.com/Introduction-Algorithms-3rd-MIT-Press/dp/0262033844)
    - **Important:** Reading this book will only have limited value. This book is a great review of algorithms and data structures, but won't teach you how to write good code. You have to be able to code a decent solution efficiently
    - AKA CLR, sometimes CLRS, because Stein was late to the game
- [Computer Architecture, Sixth Edition: A Quantitative Approach](https://www.amazon.com/dp/0128119055)
    - For a richer, more up-to-date (2017), but longer treatment

## System Design, Scalability, Data Handling

**You can expect system design questions if you have 4+ years of experience.**

- Scalability and System Design are very large topics with many topics and resources, since
      there is a lot to consider when designing a software/hardware system that can scale.
      Expect to spend quite a bit of time on this
- Considerations:
    - Scalability
        - Distill large data sets to single values
        - Transform one data set to another
        - Handling obscenely large amounts of data
    - System design
        - features sets
        - interfaces
        - class hierarchies
        - designing a system under certain constraints
        - simplicity and robustness
        - tradeoffs
        - performance analysis and optimization
- [ ] **START HERE**: [The System Design Primer](https://github.com/donnemartin/system-design-primer)
- [ ] [System Design from HiredInTech](http://www.hiredintech.com/system-design/)
- [ ] [How Do I Prepare To Answer Design Questions In A Technical Interview?](https://www.quora.com/How-do-I-prepare-to-answer-design-questions-in-a-technical-interview?redirected_qid=1500023)
- [ ] [8 Things You Need to Know Before a System Design Interview](http://blog.gainlo.co/index.php/2015/10/22/8-things-you-need-to-know-before-system-design-interviews/)
- [ ] [Database Normalization - 1NF, 2NF, 3NF and 4NF (video)](https://www.youtube.com/watch?v=UrYLYV7WSHM)
- [ ] [System Design Interview](https://github.com/checkcheckzz/system-design-interview) - There are a lot of resources in this one. Look through the articles and examples. I put some of them below
- [ ] [How to ace a systems design interview](http://www.palantir.com/2011/10/how-to-rock-a-systems-design-interview/)
- [ ] [Numbers Everyone Should Know](http://everythingisdata.wordpress.com/2009/10/17/numbers-everyone-should-know/)
- [ ] [How long does it take to make a context switch?](http://blog.tsunanet.net/2010/11/how-long-does-it-take-to-make-context.html)
- [ ] [Transactions Across Datacenters (video)](https://www.youtube.com/watch?v=srOgpXECblk)
- [ ] [A plain English introduction to CAP Theorem](http://ksat.me/a-plain-english-introduction-to-cap-theorem)
- [ ] [MIT 6.824: Distributed Systems, Spring 2020 (20 videos)](https://www.youtube.com/watch?v=cQP8WApzIQQ&list=PLrw6a1wE39_tb2fErI4-WkMbsvGQk9_UB)
- [ ] Consensus Algorithms:
    - [ ] Paxos - [Paxos Agreement - Computerphile (video)](https://www.youtube.com/watch?v=s8JqcZtvnsM)
    - [ ] Raft - [An Introduction to the Raft Distributed Consensus Algorithm (video)](https://www.youtube.com/watch?v=P9Ydif5_qvE)
        - [ ] [Easy-to-read paper](https://raft.github.io/)
        - [ ] [Infographic](http://thesecretlivesofdata.com/raft/)
- [ ] [Consistent Hashing](http://www.tom-e-white.com/2007/11/consistent-hashing.html)
- [ ] [NoSQL Patterns](http://horicky.blogspot.com/2009/11/nosql-patterns.html)
- [ ] Scalability:
    - You don't need all of these. Just pick a few that interest you.
    - [ ] [Great overview (video)](https://www.youtube.com/watch?v=-W9F__D3oY4)
    - [ ] Short series:
        - [Clones](http://www.lecloud.net/post/7295452622/scalability-for-dummies-part-1-clones)
        - [Database](http://www.lecloud.net/post/7994751381/scalability-for-dummies-part-2-database)
        - [Cache](http://www.lecloud.net/post/9246290032/scalability-for-dummies-part-3-cache)
        - [Asynchronism](http://www.lecloud.net/post/9699762917/scalability-for-dummies-part-4-asynchronism)
    - [ ] [Scalable Web Architecture and Distributed Systems](http://www.aosabook.org/en/distsys.html)
    - [ ] [Fallacies of Distributed Computing Explained](https://pages.cs.wisc.edu/~zuyu/files/fallacies.pdf)
    - [ ] [Jeff Dean - Building Software Systems At Google and Lessons Learned (video)](https://www.youtube.com/watch?v=modXC5IWTJI)
    - [ ] [Introduction to Architecting Systems for Scale](http://lethain.com/introduction-to-architecting-systems-for-scale/)
    - [ ] [Scaling mobile games to a global audience using App Engine and Cloud Datastore (video)](https://www.youtube.com/watch?v=9nWyWwY2Onc)
    - [ ] [How Google Does Planet-Scale Engineering for Planet-Scale Infra (video)](https://www.youtube.com/watch?v=H4vMcD7zKM0)
    - [ ] [The Importance of Algorithms](https://www.topcoder.com/community/competitive-programming/tutorials/the-importance-of-algorithms/)
    - [ ] [Sharding](http://highscalability.com/blog/2009/8/6/an-unorthodox-approach-to-database-design-the-coming-of-the.html)
    - [ ] [Engineering for the Long Game - Astrid Atkinson Keynote(video)](https://www.youtube.com/watch?v=p0jGmgIrf_M&list=PLRXxvay_m8gqVlExPC5DG3TGWJTaBgqSA&index=4)
    - [ ] [7 Years Of YouTube Scalability Lessons In 30 Minutes](http://highscalability.com/blog/2012/3/26/7-years-of-youtube-scalability-lessons-in-30-minutes.html)
        - [video](https://www.youtube.com/watch?v=G-lGCC4KKok)
    - [ ] [How PayPal Scaled To Billions Of Transactions Daily Using Just 8VMs](http://highscalability.com/blog/2016/8/15/how-paypal-scaled-to-billions-of-transactions-daily-using-ju.html)
    - [ ] [How to Remove Duplicates in Large Datasets](https://blog.clevertap.com/how-to-remove-duplicates-in-large-datasets/)
    - [ ] [A look inside Etsy's scale and engineering culture with Jon Cowie (video)](https://www.youtube.com/watch?v=3vV4YiqKm1o)
    - [ ] [What Led Amazon to its Own Microservices Architecture](http://thenewstack.io/led-amazon-microservices-architecture/)
    - [ ] [To Compress Or Not To Compress, That Was Uber's Question](https://eng.uber.com/trip-data-squeeze/)
    - [ ] [When Should Approximate Query Processing Be Used?](http://highscalability.com/blog/2016/2/25/when-should-approximate-query-processing-be-used.html)
    - [ ] [Google's Transition From Single Datacenter, To Failover, To A Native Multihomed Architecture]( http://highscalability.com/blog/2016/2/23/googles-transition-from-single-datacenter-to-failover-to-a-n.html)
    - [ ] [The Image Optimization Technology That Serves Millions Of Requests Per Day](http://highscalability.com/blog/2016/6/15/the-image-optimization-technology-that-serves-millions-of-re.html)
    - [ ] [A Patreon Architecture Short](http://highscalability.com/blog/2016/2/1/a-patreon-architecture-short.html)
    - [ ] [Tinder: How Does One Of The Largest Recommendation Engines Decide Who You'll See Next?](http://highscalability.com/blog/2016/1/27/tinder-how-does-one-of-the-largest-recommendation-engines-de.html)
    - [ ] [Design Of A Modern Cache](http://highscalability.com/blog/2016/1/25/design-of-a-modern-cache.html)
    - [ ] [Live Video Streaming At Facebook Scale](http://highscalability.com/blog/2016/1/13/live-video-streaming-at-facebook-scale.html)
    - [ ] [A Beginner's Guide To Scaling To 11 Million+ Users On Amazon's AWS](http://highscalability.com/blog/2016/1/11/a-beginners-guide-to-scaling-to-11-million-users-on-amazons.html)
    - [ ] [A 360 Degree View Of The Entire Netflix Stack](http://highscalability.com/blog/2015/11/9/a-360-degree-view-of-the-entire-netflix-stack.html)
    - [ ] [Latency Is Everywhere And It Costs You Sales - How To Crush It](http://highscalability.com/latency-everywhere-and-it-costs-you-sales-how-crush-it)
    - [ ] [What Powers Instagram: Hundreds of Instances, Dozens of Technologies](http://instagram-engineering.tumblr.com/post/13649370142/what-powers-instagram-hundreds-of-instances)
    - [ ] [Salesforce Architecture - How They Handle 1.3 Billion Transactions A Day](http://highscalability.com/blog/2013/9/23/salesforce-architecture-how-they-handle-13-billion-transacti.html)
    - [ ] [ESPN's Architecture At Scale - Operating At 100,000 Duh Nuh Nuhs Per Second](http://highscalability.com/blog/2013/11/4/espns-architecture-at-scale-operating-at-100000-duh-nuh-nuhs.html)
    - [ ] See "Messaging, Serialization, and Queueing Systems" way below for info on some of the technologies that can glue services together
    - [ ] Twitter:
        - [O'Reilly MySQL CE 2011: Jeremy Cole, "Big and Small Data at @Twitter" (video)](https://www.youtube.com/watch?v=5cKTP36HVgI)
        - [Timelines at Scale](https://www.infoq.com/presentations/Twitter-Timeline-Scalability)
    - For even more, see "Mining Massive Datasets" video series in the [Video Series](#video-series) section
- [ ] Practicing the system design process: Here are some ideas to try working through on paper, each with some documentation on how it was handled in the real world:
    - review: [The System Design Primer](https://github.com/donnemartin/system-design-primer)
    - [System Design from HiredInTech](http://www.hiredintech.com/system-design/)
    - [cheat sheet](https://github.com/jwasham/coding-interview-university/blob/main/extras/cheat%20sheets/system-design.pdf)
    - flow:
        1. Understand the problem and scope:
            - Define the use cases, with interviewer's help
            - Suggest additional features
            - Remove items that interviewer deems out of scope
            - Assume high availability is required, add as a use case
        2. Think about constraints:
            - Ask how many requests per month
            - Ask how many requests per second (they may volunteer it or make you do the math)
            - Estimate reads vs. writes percentage
            - Keep 80/20 rule in mind when estimating
            - How much data written per second
            - Total storage required over 5 years
            - How much data read per second
        3. Abstract design:
            - Layers (service, data, caching)
            - Infrastructure: load balancing, messaging
            - Rough overview of any key algorithm that drives the service
            - Consider bottlenecks and determine solutions
    - Exercises:
        - [Design a random unique ID generation system](https://blog.twitter.com/2010/announcing-snowflake)
        - [Design a key-value database](http://www.slideshare.net/dvirsky/introduction-to-redis)
        - [Design a picture sharing system](http://highscalability.com/blog/2011/12/6/instagram-architecture-14-million-users-terabytes-of-photos.html)
        - [Design a recommendation system](http://ijcai13.org/files/tutorial_slides/td3.pdf)
        - [Design a URL-shortener system: copied from above](http://www.hiredintech.com/system-design/the-system-design-process/)
        - [Design a cache system](https://www.adayinthelifeof.nl/2011/02/06/memcache-internals/)

## Additional Learning

    I added them to help you become a well-rounded software engineer, and to be aware of certain
    technologies and algorithms, so you'll have a bigger toolbox.

- ### Compilers
    - [How a Compiler Works in ~1 minute (video)](https://www.youtube.com/watch?v=IhC7sdYe-Jg)
    - [Harvard CS50 - Compilers (video)](https://www.youtube.com/watch?v=CSZLNYF4Klo)
    - [C++ (video)](https://www.youtube.com/watch?v=twodd1KFfGk)
    - [Understanding Compiler Optimization (C++) (video)](https://www.youtube.com/watch?v=FnGCDLhaxKU)

- ### Emacs and vi(m)
    - Familiarize yourself with a unix-based code editor
    - vi(m):
        - [Editing With vim 01 - Installation, Setup, and The Modes (video)](https://www.youtube.com/watch?v=5givLEMcINQ&index=1&list=PL13bz4SHGmRxlZVmWQ9DvXo1fEg4UdGkr)
        - [VIM Adventures](http://vim-adventures.com/)
        - set of 4 videos:
            - [The vi/vim editor - Lesson 1](https://www.youtube.com/watch?v=SI8TeVMX8pk)
            - [The vi/vim editor - Lesson 2](https://www.youtube.com/watch?v=F3OO7ZIOaJE)
            - [The vi/vim editor - Lesson 3](https://www.youtube.com/watch?v=ZYEccA_nMaI)
            - [The vi/vim editor - Lesson 4](https://www.youtube.com/watch?v=1lYD5gwgZIA)
        - [Using Vi Instead of Emacs](http://www.cs.yale.edu/homes/aspnes/classes/223/notes.html#Using_Vi_instead_of_Emacs)
    - emacs:
        - [Basics Emacs Tutorial (video)](https://www.youtube.com/watch?v=hbmV1bnQ-i0)
        - set of 3 (videos):
            - [Emacs Tutorial (Beginners) -Part 1- File commands, cut/copy/paste, cursor commands](https://www.youtube.com/watch?v=ujODL7MD04Q)
            - [Emacs Tutorial (Beginners) -Part 2- Buffer management, search, M-x grep and rgrep modes](https://www.youtube.com/watch?v=XWpsRupJ4II)
            - [Emacs Tutorial (Beginners) -Part 3- Expressions, Statements, ~/.emacs file and packages](https://www.youtube.com/watch?v=paSgzPso-yc)
        - [Evil Mode: Or, How I Learned to Stop Worrying and Love Emacs (video)](https://www.youtube.com/watch?v=JWD1Fpdd4Pc)
        - [Writing C Programs With Emacs](http://www.cs.yale.edu/homes/aspnes/classes/223/notes.html#Writing_C_programs_with_Emacs)
        - [(maybe) Org Mode In Depth: Managing Structure (video)](https://www.youtube.com/watch?v=nsGYet02bEk)

- ### Unix command line tools
    - I filled in the list below from good tools.
    - bash
    - cat
    - grep
    - sed
    - awk
    - curl or wget
    - sort
    - tr
    - uniq
    - [strace](https://en.wikipedia.org/wiki/Strace)
    - [tcpdump](https://danielmiessler.com/study/tcpdump/)

- ### Information theory (videos)
    - [Khan Academy](https://www.khanacademy.org/computing/computer-science/informationtheory)
    - More about Markov processes:
        - [Core Markov Text Generation](https://www.coursera.org/learn/data-structures-optimizing-performance/lecture/waxgx/core-markov-text-generation)
        - [Core Implementing Markov Text Generation](https://www.coursera.org/learn/data-structures-optimizing-performance/lecture/gZhiC/core-implementing-markov-text-generation)
        - [Project = Markov Text Generation Walk Through](https://www.coursera.org/learn/data-structures-optimizing-performance/lecture/EUjrq/project-markov-text-generation-walk-through)
    - See more in MIT 6.050J Information and Entropy series below

- ### Parity & Hamming Code (videos)
    - [Intro](https://www.youtube.com/watch?v=q-3BctoUpHE)
    - [Parity](https://www.youtube.com/watch?v=DdMcAUlxh1M)
    - Hamming Code:
        - [Error detection](https://www.youtube.com/watch?v=1A_NcXxdoCc)
        - [Error correction](https://www.youtube.com/watch?v=JAMLuxdHH8o)
    - [Error Checking](https://www.youtube.com/watch?v=wbH2VxzmoZk)

- ### Entropy
    - Also see videos below
    - Make sure to watch information theory videos first
    - [Information Theory, Claude Shannon, Entropy, Redundancy, Data Compression & Bits (video)](https://youtu.be/JnJq3Py0dyM?t=176)

- ### Cryptography
    - Also see videos below
    - Make sure to watch information theory videos first
    - [Khan Academy Series](https://www.khanacademy.org/computing/computer-science/cryptography)
    - [Cryptography: Hash Functions](https://www.youtube.com/watch?v=KqqOXndnvic&list=PLUl4u3cNGP6317WaSNfmCvGym2ucw3oGp&index=30)
    - [Cryptography: Encryption](https://www.youtube.com/watch?v=9TNI2wHmaeI&index=31&list=PLUl4u3cNGP6317WaSNfmCvGym2ucw3oGp)

- ### Compression
    - Make sure to watch information theory videos first
    - Computerphile (videos):
        - [Compression](https://www.youtube.com/watch?v=Lto-ajuqW3w)
        - [Entropy in Compression](https://www.youtube.com/watch?v=M5c_RFKVkko)
        - [Upside Down Trees (Huffman Trees)](https://www.youtube.com/watch?v=umTbivyJoiI)
        - [EXTRA BITS/TRITS - Huffman Trees](https://www.youtube.com/watch?v=DV8efuB3h2g)
        - [Elegant Compression in Text (The LZ 77 Method)](https://www.youtube.com/watch?v=goOa3DGezUA)
        - [Text Compression Meets Probabilities](https://www.youtube.com/watch?v=cCDCfoHTsaU)
    - [Compressor Head videos](https://www.youtube.com/playlist?list=PLOU2XLYxmsIJGErt5rrCqaSGTMyyqNt2H)
    - [(optional) Google Developers Live: GZIP is not enough!](https://www.youtube.com/watch?v=whGwm0Lky2s)

- ### Computer Security
    - [MIT (23 videos)](https://www.youtube.com/playlist?list=PLUl4u3cNGP62K2DjQLRxDNRi0z2IRWnNh)
        - [Introduction, Threat Models](https://www.youtube.com/watch?v=GqmQg-cszw4&index=1&list=PLUl4u3cNGP62K2DjQLRxDNRi0z2IRWnNh)
        - [Control Hijacking Attacks](https://www.youtube.com/watch?v=6bwzNg5qQ0o&list=PLUl4u3cNGP62K2DjQLRxDNRi0z2IRWnNh&index=2)
        - [Buffer Overflow Exploits and Defenses](https://www.youtube.com/watch?v=drQyrzRoRiA&list=PLUl4u3cNGP62K2DjQLRxDNRi0z2IRWnNh&index=3)
        - [Privilege Separation](https://www.youtube.com/watch?v=6SIJmoE9L9g&index=4&list=PLUl4u3cNGP62K2DjQLRxDNRi0z2IRWnNh)
        - [Capabilities](https://www.youtube.com/watch?v=8VqTSY-11F4&index=5&list=PLUl4u3cNGP62K2DjQLRxDNRi0z2IRWnNh)
        - [Sandboxing Native Code](https://www.youtube.com/watch?v=VEV74hwASeU&list=PLUl4u3cNGP62K2DjQLRxDNRi0z2IRWnNh&index=6)
        - [Web Security Model](https://www.youtube.com/watch?v=chkFBigodIw&index=7&list=PLUl4u3cNGP62K2DjQLRxDNRi0z2IRWnNh)
        - [Securing Web Applications](https://www.youtube.com/watch?v=EBQIGy1ROLY&index=8&list=PLUl4u3cNGP62K2DjQLRxDNRi0z2IRWnNh)
        - [Symbolic Execution](https://www.youtube.com/watch?v=yRVZPvHYHzw&index=9&list=PLUl4u3cNGP62K2DjQLRxDNRi0z2IRWnNh)
        - [Network Security](https://www.youtube.com/watch?v=SIEVvk3NVuk&index=11&list=PLUl4u3cNGP62K2DjQLRxDNRi0z2IRWnNh)
        - [Network Protocols](https://www.youtube.com/watch?v=QOtA76ga_fY&index=12&list=PLUl4u3cNGP62K2DjQLRxDNRi0z2IRWnNh)
        - [Side-Channel Attacks](https://www.youtube.com/watch?v=PuVMkSEcPiI&index=15&list=PLUl4u3cNGP62K2DjQLRxDNRi0z2IRWnNh)

- ### Garbage collection
    - [GC in Python (video)](https://www.youtube.com/watch?v=iHVs_HkjdmI)
    - [Deep Dive Java: Garbage Collection is Good!](https://www.infoq.com/presentations/garbage-collection-benefits)
    - [Deep Dive Python: Garbage Collection in CPython (video)](https://www.youtube.com/watch?v=P-8Z0-MhdQs&list=PLdzf4Clw0VbOEWOS_sLhT_9zaiQDrS5AR&index=3)

- ### Parallel Programming
    - [Coursera (Scala)](https://www.coursera.org/learn/parprog1/home/week/1)
    - [Efficient Python for High Performance Parallel Computing (video)](https://www.youtube.com/watch?v=uY85GkaYzBk)

- ### Messaging, Serialization, and Queueing Systems
    - [Thrift](https://thrift.apache.org/)
        - [Tutorial](http://thrift-tutorial.readthedocs.io/en/latest/intro.html)
    - [Protocol Buffers](https://developers.google.com/protocol-buffers/)
        - [Tutorials](https://developers.google.com/protocol-buffers/docs/tutorials)
    - [gRPC](http://www.grpc.io/)
        - [gRPC 101 for Java Developers (video)](https://www.youtube.com/watch?v=5tmPvSe7xXQ&list=PLcTqM9n_dieN0k1nSeN36Z_ppKnvMJoly&index=1)
    - [Redis](http://redis.io/)
        - [Tutorial](http://try.redis.io/)
    - [Amazon SQS (queue)](https://aws.amazon.com/sqs/)
    - [Amazon SNS (pub-sub)](https://aws.amazon.com/sns/)
    - [RabbitMQ](https://www.rabbitmq.com/)
        - [Get Started](https://www.rabbitmq.com/getstarted.html)
    - [Celery](http://www.celeryproject.org/)
        - [First Steps With Celery](http://docs.celeryproject.org/en/latest/getting-started/first-steps-with-celery.html)
    - [ZeroMQ](http://zeromq.org/)
        - [Intro - Read The Manual](http://zeromq.org/intro:read-the-manual)
    - [ActiveMQ](http://activemq.apache.org/)
    - [Kafka](http://kafka.apache.org/documentation.html#introduction)
    - [MessagePack](http://msgpack.org/index.html)
    - [Avro](https://avro.apache.org/)

- ### A*
    - [A Search Algorithm](https://en.wikipedia.org/wiki/A*_search_algorithm)
    - [A* Pathfinding Tutorial (video)](https://www.youtube.com/watch?v=KNXfSOx4eEE)
    - [A* Pathfinding (E01: algorithm explanation) (video)](https://www.youtube.com/watch?v=-L-WgKMFuhE)

- ### Fast Fourier Transform
    - [An Interactive Guide To The Fourier Transform](https://betterexplained.com/articles/an-interactive-guide-to-the-fourier-transform/)
    - [What is a Fourier transform? What is it used for?](http://www.askamathematician.com/2012/09/q-what-is-a-fourier-transform-what-is-it-used-for/)
    - [What is the Fourier Transform? (video)](https://www.youtube.com/watch?v=Xxut2PN-V8Q)
    - [Divide & Conquer: FFT (video)](https://www.youtube.com/watch?v=iTMn0Kt18tg&list=PLUl4u3cNGP6317WaSNfmCvGym2ucw3oGp&index=4)
    - [Understanding The FFT](http://jakevdp.github.io/blog/2013/08/28/understanding-the-fft/)

- ### Bloom Filter
    - Given a Bloom filter with m bits and k hashing functions, both insertion and membership testing are O(k)
    - [Bloom Filters (video)](https://www.youtube.com/watch?v=-SuTGoFYjZs)
    - [Bloom Filters | Mining of Massive Datasets | Stanford University (video)](https://www.youtube.com/watch?v=qBTdukbzc78)
    - [Tutorial](http://billmill.org/bloomfilter-tutorial/)
    - [How To Write A Bloom Filter App](http://blog.michaelschmatz.com/2016/04/11/how-to-write-a-bloom-filter-cpp/)

- ### HyperLogLog
    - [How To Count A Billion Distinct Objects Using Only 1.5KB Of Memory](http://highscalability.com/blog/2012/4/5/big-data-counting-how-to-count-a-billion-distinct-objects-us.html)

- ### Locality-Sensitive Hashing
    - Used to determine the similarity of documents
    - The opposite of MD5 or SHA which are used to determine if 2 documents/strings are exactly the same
    - [Simhashing (hopefully) made simple](http://ferd.ca/simhashing-hopefully-made-simple.html)

- ### van Emde Boas Trees
    - [Divide & Conquer: van Emde Boas Trees (video)](https://www.youtube.com/watch?v=hmReJCupbNU&list=PLUl4u3cNGP6317WaSNfmCvGym2ucw3oGp&index=6)
    - [MIT Lecture Notes](https://ocw.mit.edu/courses/electrical-engineering-and-computer-science/6-046j-design-and-analysis-of-algorithms-spring-2012/lecture-notes/MIT6_046JS12_lec15.pdf)

- ### Augmented Data Structures
    - [CS 61B Lecture 39: Augmenting Data Structures](https://archive.org/details/ucberkeley_webcast_zksIj9O8_jc)

- ### Balanced search trees
    - Know at least one type of balanced binary tree (and know how it's implemented):
    - "Among balanced search trees, AVL and 2/3 trees are now passé, and red-black trees seem to be more popular.
        A particularly interesting self-organizing data structure is the splay tree, which uses rotations
        to move any accessed key to the root." - Skiena
    - Of these, I chose to implement a splay tree. From what I've read, you won't implement a
        balanced search tree in your interview. But I wanted exposure to coding one up
        and let's face it, splay trees are the bee's knees. I did read a lot of red-black tree code
        - Splay tree: insert, search, delete functions
        If you end up implementing red/black tree try just these:
        - Search and insertion functions, skipping delete
    - I want to learn more about B-Tree since it's used so widely with very large data sets
    - [Self-balancing binary search tree](https://en.wikipedia.org/wiki/Self-balancing_binary_search_tree)

    - **AVL trees**
        - In practice:
            From what I can tell, these aren't used much in practice, but I could see where they would be:
            The AVL tree is another structure supporting O(log n) search, insertion, and removal. It is more rigidly
            balanced than red–black trees, leading to slower insertion and removal but faster retrieval. This makes it
            attractive for data structures that may be built once and loaded without reconstruction, such as language
            dictionaries (or program dictionaries, such as the opcodes of an assembler or interpreter)
        - [MIT AVL Trees / AVL Sort (video)](https://www.youtube.com/watch?v=FNeL18KsWPc&list=PLUl4u3cNGP61Oq3tWYp6V_F-5jb5L2iHb&index=6)
        - [AVL Trees (video)](https://www.coursera.org/learn/data-structures/lecture/Qq5E0/avl-trees)
        - [AVL Tree Implementation (video)](https://www.coursera.org/learn/data-structures/lecture/PKEBC/avl-tree-implementation)
        - [Split And Merge](https://www.coursera.org/learn/data-structures/lecture/22BgE/split-and-merge)

    - **Splay trees**
        - In practice:
            Splay trees are typically used in the implementation of caches, memory allocators, routers, garbage collectors,
            data compression, ropes (replacement of string used for long text strings), in Windows NT (in the virtual memory,
            networking and file system code) etc
        - [CS 61B: Splay Trees (video)](https://archive.org/details/ucberkeley_webcast_G5QIXywcJlY)
        - MIT Lecture: Splay Trees:
            - Gets very mathy, but watch the last 10 minutes for sure.
            - [Video](https://www.youtube.com/watch?v=QnPl_Y6EqMo)

    - **Red/black trees**
        - These are a translation of a 2-3 tree (see below).
        - In practice:
            Red–black trees offer worst-case guarantees for insertion time, deletion time, and search time.
            Not only does this make them valuable in time-sensitive applications such as real-time applications,
            but it makes them valuable building blocks in other data structures which provide worst-case guarantees;
            for example, many data structures used in computational geometry can be based on red–black trees, and
            the Completely Fair Scheduler used in current Linux kernels uses red–black trees. In the version 8 of Java,
            the Collection HashMap has been modified such that instead of using a LinkedList to store identical elements with poor
            hashcodes, a Red-Black tree is used
        - [Aduni - Algorithms - Lecture 4 (link jumps to starting point) (video)](https://youtu.be/1W3x0f_RmUo?list=PLFDnELG9dpVxQCxuD-9BSy2E7BWY3t5Sm&t=3871)
        - [Aduni - Algorithms - Lecture 5 (video)](https://www.youtube.com/watch?v=hm2GHwyKF1o&list=PLFDnELG9dpVxQCxuD-9BSy2E7BWY3t5Sm&index=5)
        - [Red-Black Tree](https://en.wikipedia.org/wiki/Red%E2%80%93black_tree)
        - [An Introduction To Binary Search And Red Black Tree](https://www.topcoder.com/community/competitive-programming/tutorials/an-introduction-to-binary-search-and-red-black-trees/)

    - **2-3 search trees**
        - In practice:
            2-3 trees have faster inserts at the expense of slower searches (since height is more compared to AVL trees).
        - You would use 2-3 tree very rarely because its implementation involves different types of nodes. Instead, people use Red Black trees.
        - [23-Tree Intuition and Definition (video)](https://www.youtube.com/watch?v=C3SsdUqasD4&list=PLA5Lqm4uh9Bbq-E0ZnqTIa8LRaL77ica6&index=2)
        - [Binary View of 23-Tree](https://www.youtube.com/watch?v=iYvBtGKsqSg&index=3&list=PLA5Lqm4uh9Bbq-E0ZnqTIa8LRaL77ica6)
        - [2-3 Trees (student recitation) (video)](https://www.youtube.com/watch?v=TOb1tuEZ2X4&index=5&list=PLUl4u3cNGP6317WaSNfmCvGym2ucw3oGp)

    - **2-3-4 Trees (aka 2-4 trees)**
        - In practice:
            For every 2-4 tree, there are corresponding red–black trees with data elements in the same order. The insertion and deletion
            operations on 2-4 trees are also equivalent to color-flipping and rotations in red–black trees. This makes 2-4 trees an
            important tool for understanding the logic behind red–black trees, and this is why many introductory algorithm texts introduce
            2-4 trees just before red–black trees, even though **2-4 trees are not often used in practice**.
        - [CS 61B Lecture 26: Balanced Search Trees (video)](https://archive.org/details/ucberkeley_webcast_zqrqYXkth6Q)
        - [Bottom Up 234-Trees (video)](https://www.youtube.com/watch?v=DQdMYevEyE4&index=4&list=PLA5Lqm4uh9Bbq-E0ZnqTIa8LRaL77ica6)
        - [Top Down 234-Trees (video)](https://www.youtube.com/watch?v=2679VQ26Fp4&list=PLA5Lqm4uh9Bbq-E0ZnqTIa8LRaL77ica6&index=5)

    - **N-ary (K-ary, M-ary) trees**
        - note: the N or K is the branching factor (max branches)
        - binary trees are a 2-ary tree, with branching factor = 2
        - 2-3 trees are 3-ary
        - [K-Ary Tree](https://en.wikipedia.org/wiki/K-ary_tree)

    - **B-Trees**
        - Fun fact: it's a mystery, but the B could stand for Boeing, Balanced, or Bayer (co-inventor).
        - In Practice:
            B-Trees are widely used in databases. Most modern filesystems use B-trees (or Variants). In addition to
            its use in databases, the B-tree is also used in filesystems to allow quick random access to an arbitrary
            block in a particular file. The basic problem is turning the file block i address into a disk block
            (or perhaps to a cylinder-head-sector) address
        - [B-Tree](https://en.wikipedia.org/wiki/B-tree)
        - [B-Tree Datastructure](http://btechsmartclass.com/data_structures/b-trees.html)
        - [Introduction to B-Trees (video)](https://www.youtube.com/watch?v=I22wEC1tTGo&list=PLA5Lqm4uh9Bbq-E0ZnqTIa8LRaL77ica6&index=6)
        - [B-Tree Definition and Insertion (video)](https://www.youtube.com/watch?v=s3bCdZGrgpA&index=7&list=PLA5Lqm4uh9Bbq-E0ZnqTIa8LRaL77ica6)
        - [B-Tree Deletion (video)](https://www.youtube.com/watch?v=svfnVhJOfMc&index=8&list=PLA5Lqm4uh9Bbq-E0ZnqTIa8LRaL77ica6)
        - [MIT 6.851 - Memory Hierarchy Models (video)](https://www.youtube.com/watch?v=V3omVLzI0WE&index=7&list=PLUl4u3cNGP61hsJNdULdudlRL493b-XZf)
                - covers cache-oblivious B-Trees, very interesting data structures
                - the first 37 minutes are very technical, may be skipped (B is block size, cache line size)


- ### k-D Trees
    - Great for finding number of points in a rectangle or higher dimension object
    - A good fit for k-nearest neighbors
    - [Kd Trees (video)](https://www.youtube.com/watch?v=W94M9D_yXKk)
    - [kNN K-d tree algorithm (video)](https://www.youtube.com/watch?v=Y4ZgLlDfKDg)

- ### Skip lists
    - "These are somewhat of a cult data structure" - Skiena
    - [Randomization: Skip Lists (video)](https://www.youtube.com/watch?v=2g9OSRKJuzM&index=10&list=PLUl4u3cNGP6317WaSNfmCvGym2ucw3oGp)
    - [For animations and a little more detail](https://en.wikipedia.org/wiki/Skip_list)

- ### Network Flows
    - [Ford-Fulkerson in 5 minutes — Step by step example (video)](https://www.youtube.com/watch?v=Tl90tNtKvxs)
    - [Ford-Fulkerson Algorithm (video)](https://www.youtube.com/watch?v=v1VgJmkEJW0)
    - [Network Flows (video)](https://www.youtube.com/watch?v=2vhN4Ice5jI)

- ### Disjoint Sets & Union Find
    - [UCB 61B - Disjoint Sets; Sorting & selection (video)](https://archive.org/details/ucberkeley_webcast_MAEGXTwmUsI)
    - [Sedgewick Algorithms - Union-Find (6 videos)](https://www.coursera.org/learn/algorithms-part1/home/week/1)

- ### Math for Fast Processing
    - [Integer Arithmetic, Karatsuba Multiplication (video)](https://www.youtube.com/watch?v=eCaXlAaN2uE&index=11&list=PLUl4u3cNGP61Oq3tWYp6V_F-5jb5L2iHb)
    - [The Chinese Remainder Theorem (used in cryptography) (video)](https://www.youtube.com/watch?v=ru7mWZJlRQg)

- ### Treap
    - Combination of a binary search tree and a heap
    - [Treap](https://en.wikipedia.org/wiki/Treap)
    - [Data Structures: Treaps explained (video)](https://www.youtube.com/watch?v=6podLUYinH8)
    - [Applications in set operations](https://www.cs.cmu.edu/~scandal/papers/treaps-spaa98.pdf)

- ### Linear Programming (videos)
    - [Linear Programming](https://www.youtube.com/watch?v=M4K6HYLHREQ)
    - [Finding minimum cost](https://www.youtube.com/watch?v=2ACJ9ewUC6U)
    - [Finding maximum value](https://www.youtube.com/watch?v=8AA_81xI3ik)
    - [Solve Linear Equations with Python - Simplex Algorithm](https://www.youtube.com/watch?v=44pAWI7v5Zk)

- ### Geometry, Convex hull (videos)
    - [Graph Alg. IV: Intro to geometric algorithms - Lecture 9](https://youtu.be/XIAQRlNkJAw?list=PLFDnELG9dpVxQCxuD-9BSy2E7BWY3t5Sm&t=3164)
    - [Geometric Algorithms: Graham & Jarvis - Lecture 10](https://www.youtube.com/watch?v=J5aJEcOr6Eo&index=10&list=PLFDnELG9dpVxQCxuD-9BSy2E7BWY3t5Sm)
    - [Divide & Conquer: Convex Hull, Median Finding](https://www.youtube.com/watch?v=EzeYI7p9MjU&list=PLUl4u3cNGP6317WaSNfmCvGym2ucw3oGp&index=2)

- ### Discrete math
    - [Computer Science 70, 001 - Spring 2015 - Discrete Mathematics and Probability Theory](http://www.infocobuild.com/education/audio-video-courses/computer-science/cs70-spring2015-berkeley.html)
    - [Discrete Mathematics by Shai Simonson (19 videos)](https://www.youtube.com/playlist?list=PLWX710qNZo_sNlSWRMVIh6kfTjolNaZ8t)
    - [Discrete Mathematics By IIT Ropar NPTEL](https://nptel.ac.in/courses/106/106/106106183/)

- ### Machine Learning
    - Why ML?
        - [How Google Is Remaking Itself As A Machine Learning First Company](https://backchannel.com/how-google-is-remaking-itself-as-a-machine-learning-first-company-ada63defcb70)
        - [Large-Scale Deep Learning for Intelligent Computer Systems (video)](https://www.youtube.com/watch?v=QSaZGT4-6EY)
        - [Deep Learning and Understandability versus Software Engineering and Verification by Peter Norvig](https://www.youtube.com/watch?v=X769cyzBNVw)
    - [Google's Cloud Machine learning tools (video)](https://www.youtube.com/watch?v=Ja2hxBAwG_0)
    - [Google Developers' Machine Learning Recipes (Scikit Learn & Tensorflow) (video)](https://www.youtube.com/playlist?list=PLOU2XLYxmsIIuiBfYad6rFYQU_jL2ryal)
    - [Tensorflow (video)](https://www.youtube.com/watch?v=oZikw5k_2FM)
    - [Tensorflow Tutorials](https://www.tensorflow.org/versions/r0.11/tutorials/index.html)
    - [Practical Guide to implementing Neural Networks in Python (using Theano)](http://www.analyticsvidhya.com/blog/2016/04/neural-networks-python-theano/)
    - Courses:
        - [Great starter course: Machine Learning](https://www.coursera.org/learn/machine-learning)
              - [videos only](https://www.youtube.com/playlist?list=PLZ9qNFMHZ-A4rycgrgOYma6zxF4BZGGPW)
              - see videos 12-18 for a review of linear algebra (14 and 15 are duplicates)
        - [Neural Networks for Machine Learning](https://www.coursera.org/learn/neural-networks)
        - [Google's Deep Learning Nanodegree](https://www.udacity.com/course/deep-learning--ud730)
        - [Google/Kaggle Machine Learning Engineer Nanodegree](https://www.udacity.com/course/machine-learning-engineer-nanodegree-by-google--nd009)
        - [Self-Driving Car Engineer Nanodegree](https://www.udacity.com/drive)
        - [Metis Online Course ($99 for 2 months)](http://www.thisismetis.com/explore-data-science)
    - Resources:
        - Books:
            - [Python Machine Learning](https://www.amazon.com/Python-Machine-Learning-Sebastian-Raschka/dp/1783555130/)
            - [Data Science from Scratch: First Principles with Python](https://www.amazon.com/Data-Science-Scratch-Principles-Python/dp/149190142X)
            - [Introduction to Machine Learning with Python](https://www.amazon.com/Introduction-Machine-Learning-Python-Scientists/dp/1449369413/)
        - [Machine Learning for Software Engineers](https://github.com/ZuzooVn/machine-learning-for-software-engineers)
        - Data School: http://www.dataschool.io/

---

## Additional Detail on Some Subjects

    I added these to reinforce some ideas already presented above, but didn't want to include them
    above because it's just too much. It's easy to overdo it on a subject.
    You want to get hired in this century, right?

- **SOLID**   
    - [ ] [Bob Martin SOLID Principles of Object Oriented and Agile Design (video)](https://www.youtube.com/watch?v=TMuno5RZNeE)
    - [ ] S - [Single Responsibility Principle](http://www.oodesign.com/single-responsibility-principle.html) | [Single responsibility to each Object](http://www.javacodegeeks.com/2011/11/solid-single-responsibility-principle.html)
        - [more flavor](https://docs.google.com/open?id=0ByOwmqah_nuGNHEtcU5OekdDMkk)
    - [ ] O - [Open/Closed Principle](http://www.oodesign.com/open-close-principle.html)  | [On production level Objects are ready for extension but not for modification](https://en.wikipedia.org/wiki/Open/closed_principle)
        - [more flavor](http://docs.google.com/a/cleancoder.com/viewer?a=v&pid=explorer&chrome=true&srcid=0BwhCYaYDn8EgN2M5MTkwM2EtNWFkZC00ZTI3LWFjZTUtNTFhZGZiYmUzODc1&hl=en)
    - [ ] L - [Liskov Substitution Principle](http://www.oodesign.com/liskov-s-substitution-principle.html) | [Base Class and Derived class follow ‘IS A’ Principle](http://stackoverflow.com/questions/56860/what-is-the-liskov-substitution-principle)
        - [more flavor](http://docs.google.com/a/cleancoder.com/viewer?a=v&pid=explorer&chrome=true&srcid=0BwhCYaYDn8EgNzAzZjA5ZmItNjU3NS00MzQ5LTkwYjMtMDJhNDU5ZTM0MTlh&hl=en)
    - [ ] I - [Interface segregation principle](http://www.oodesign.com/interface-segregation-principle.html) | clients should not be forced to implement interfaces they don't use
        - [Interface Segregation Principle in 5 minutes (video)](https://www.youtube.com/watch?v=3CtAfl7aXAQ)
        - [more flavor](http://docs.google.com/a/cleancoder.com/viewer?a=v&pid=explorer&chrome=true&srcid=0BwhCYaYDn8EgOTViYjJhYzMtMzYxMC00MzFjLWJjMzYtOGJiMDc5N2JkYmJi&hl=en)
    - [ ] D -[Dependency Inversion principle](http://www.oodesign.com/dependency-inversion-principle.html) | Reduce the dependency In composition of objects.
        - [Why Is The Dependency Inversion Principle And Why Is It Important](http://stackoverflow.com/questions/62539/what-is-the-dependency-inversion-principle-and-why-is-it-important)
        - [more flavor](http://docs.google.com/a/cleancoder.com/viewer?a=v&pid=explorer&chrome=true&srcid=0BwhCYaYDn8EgMjdlMWIzNGUtZTQ0NC00ZjQ5LTkwYzQtZjRhMDRlNTQ3ZGMz&hl=en)


- **Union-Find**
    - [Overview](https://www.coursera.org/learn/data-structures/lecture/JssSY/overview)
    - [Naive Implementation](https://www.coursera.org/learn/data-structures/lecture/EM5D0/naive-implementations)
    - [Trees](https://www.coursera.org/learn/data-structures/lecture/Mxu0w/trees)
    - [Union By Rank](https://www.coursera.org/learn/data-structures/lecture/qb4c2/union-by-rank)
    - [Path Compression](https://www.coursera.org/learn/data-structures/lecture/Q9CVI/path-compression)
    - [Analysis Options](https://www.coursera.org/learn/data-structures/lecture/GQQLN/analysis-optional)

- **More Dynamic Programming** (videos)
    - [6.006: Dynamic Programming I: Fibonacci, Shortest Paths](https://www.youtube.com/watch?v=OQ5jsbhAv_M&list=PLUl4u3cNGP61Oq3tWYp6V_F-5jb5L2iHb&index=19)
    - [6.006: Dynamic Programming II: Text Justification, Blackjack](https://www.youtube.com/watch?v=ENyox7kNKeY&list=PLUl4u3cNGP61Oq3tWYp6V_F-5jb5L2iHb&index=20)
    - [6.006: DP III: Parenthesization, Edit Distance, Knapsack](https://www.youtube.com/watch?v=ocZMDMZwhCY&list=PLUl4u3cNGP61Oq3tWYp6V_F-5jb5L2iHb&index=21)
    - [6.006: DP IV: Guitar Fingering, Tetris, Super Mario Bros.](https://www.youtube.com/watch?v=tp4_UXaVyx8&index=22&list=PLUl4u3cNGP61Oq3tWYp6V_F-5jb5L2iHb)
    - [6.046: Dynamic Programming & Advanced DP](https://www.youtube.com/watch?v=Tw1k46ywN6E&index=14&list=PLUl4u3cNGP6317WaSNfmCvGym2ucw3oGp)
    - [6.046: Dynamic Programming: All-Pairs Shortest Paths](https://www.youtube.com/watch?v=NzgFUwOaoIw&list=PLUl4u3cNGP6317WaSNfmCvGym2ucw3oGp&index=15)
    - [6.046: Dynamic Programming (student recitation)](https://www.youtube.com/watch?v=krZI60lKPek&list=PLUl4u3cNGP6317WaSNfmCvGym2ucw3oGp&index=12)

- **Advanced Graph Processing** (videos)
    - [Synchronous Distributed Algorithms: Symmetry-Breaking. Shortest-Paths Spanning Trees](https://www.youtube.com/watch?v=mUBmcbbJNf4&list=PLUl4u3cNGP6317WaSNfmCvGym2ucw3oGp&index=27)
    - [Asynchronous Distributed Algorithms: Shortest-Paths Spanning Trees](https://www.youtube.com/watch?v=kQ-UQAzcnzA&list=PLUl4u3cNGP6317WaSNfmCvGym2ucw3oGp&index=28)

- MIT **Probability** (mathy, and go slowly, which is good for mathy things) (videos):
    - [MIT 6.042J - Probability Introduction](https://www.youtube.com/watch?v=SmFwFdESMHI&index=18&list=PLB7540DEDD482705B)
    - [MIT 6.042J - Conditional Probability](https://www.youtube.com/watch?v=E6FbvM-FGZ8&index=19&list=PLB7540DEDD482705B)
    - [MIT 6.042J - Independence](https://www.youtube.com/watch?v=l1BCv3qqW4A&index=20&list=PLB7540DEDD482705B)
    - [MIT 6.042J - Random Variables](https://www.youtube.com/watch?v=MOfhhFaQdjw&list=PLB7540DEDD482705B&index=21)
    - [MIT 6.042J - Expectation I](https://www.youtube.com/watch?v=gGlMSe7uEkA&index=22&list=PLB7540DEDD482705B)
    - [MIT 6.042J - Expectation II](https://www.youtube.com/watch?v=oI9fMUqgfxY&index=23&list=PLB7540DEDD482705B)
    - [MIT 6.042J - Large Deviations](https://www.youtube.com/watch?v=q4mwO2qS2z4&index=24&list=PLB7540DEDD482705B)
    - [MIT 6.042J - Random Walks](https://www.youtube.com/watch?v=56iFMY8QW2k&list=PLB7540DEDD482705B&index=25)

- [Simonson: Approximation Algorithms (video)](https://www.youtube.com/watch?v=oDniZCmNmNw&list=PLFDnELG9dpVxQCxuD-9BSy2E7BWY3t5Sm&index=19)

- **String Matching**
    - Rabin-Karp (videos):
        - [Rabin Karps Algorithm](https://www.coursera.org/learn/data-structures/lecture/c0Qkw/rabin-karps-algorithm)
        - [Precomputing](https://www.coursera.org/learn/data-structures/lecture/nYrc8/optimization-precomputation)
        - [Optimization: Implementation and Analysis](https://www.coursera.org/learn/data-structures/lecture/h4ZLc/optimization-implementation-and-analysis)
        - [Table Doubling, Karp-Rabin](https://www.youtube.com/watch?v=BRO7mVIFt08&list=PLUl4u3cNGP61Oq3tWYp6V_F-5jb5L2iHb&index=9)
        - [Rolling Hashes, Amortized Analysis](https://www.youtube.com/watch?v=w6nuXg0BISo&list=PLUl4u3cNGP61Oq3tWYp6V_F-5jb5L2iHb&index=32)
    - Knuth-Morris-Pratt (KMP):
        - [TThe Knuth-Morris-Pratt (KMP) String Matching Algorithm](https://www.youtube.com/watch?v=5i7oKodCRJo)
    - Boyer–Moore string search algorithm
        - [Boyer-Moore String Search Algorithm](https://en.wikipedia.org/wiki/Boyer%E2%80%93Moore_string_search_algorithm)
        - [Advanced String Searching Boyer-Moore-Horspool Algorithms (video)](https://www.youtube.com/watch?v=QDZpzctPf10)
    - [Coursera: Algorithms on Strings](https://www.coursera.org/learn/algorithms-on-strings/home/week/1)
        - starts off great, but by the time it gets past KMP it gets more complicated than it needs to be
        - nice explanation of tries
        - can be skipped

- **Sorting**

    - Stanford lectures on sorting:
        - [Lecture 15 | Programming Abstractions (video)](https://www.youtube.com/watch?v=ENp00xylP7c&index=15&list=PLFE6E58F856038C69)
        - [Lecture 16 | Programming Abstractions (video)](https://www.youtube.com/watch?v=y4M9IVgrVKo&index=16&list=PLFE6E58F856038C69)
    - Shai Simonson, [Aduni.org](http://www.aduni.org/):
        - [Algorithms - Sorting - Lecture 2 (video)](https://www.youtube.com/watch?v=odNJmw5TOEE&list=PLFDnELG9dpVxQCxuD-9BSy2E7BWY3t5Sm&index=2)
        - [Algorithms - Sorting II - Lecture 3 (video)](https://www.youtube.com/watch?v=hj8YKFTFKEE&list=PLFDnELG9dpVxQCxuD-9BSy2E7BWY3t5Sm&index=3)
    - Steven Skiena lectures on sorting:
        - [lecture begins at 26:46 (video)](https://youtu.be/ute-pmMkyuk?list=PLOtl7M3yp-DV69F32zdK7YJcNXpTunF2b&t=1600)
        - [lecture begins at 27:40 (video)](https://www.youtube.com/watch?v=yLvp-pB8mak&index=8&list=PLOtl7M3yp-DV69F32zdK7YJcNXpTunF2b)
        - [lecture begins at 35:00 (video)](https://www.youtube.com/watch?v=q7K9otnzlfE&index=9&list=PLOtl7M3yp-DV69F32zdK7YJcNXpTunF2b)
        - [lecture begins at 23:50 (video)](https://www.youtube.com/watch?v=TvqIGu9Iupw&list=PLOtl7M3yp-DV69F32zdK7YJcNXpTunF2b&index=10)

## Video Series

Sit back and enjoy.

- [List of individual Dynamic Programming problems (each is short)](https://www.youtube.com/playlist?list=PLrmLmBdmIlpsHaNTPP_jHHDx_os9ItYXr)

- [x86 Architecture, Assembly, Applications (11 videos)](https://www.youtube.com/playlist?list=PL038BE01D3BAEFDB0)

- [MIT 18.06 Linear Algebra, Spring 2005 (35 videos)](https://www.youtube.com/playlist?list=PLE7DDD91010BC51F8)

- [Excellent - MIT Calculus Revisited: Single Variable Calculus](https://www.youtube.com/playlist?list=PL3B08AE665AB9002A)

- CSE373 - Analysis of Algorithms (25 videos)
    - [Skiena lectures from Algorithm Design Manual](https://www.youtube.com/watch?v=ZFjhkohHdAA&list=PLOtl7M3yp-DV69F32zdK7YJcNXpTunF2b&index=1)

- [UC Berkeley 61B (Spring 2014): Data Structures (25 videos)](https://archive.org/details/ucberkeley-webcast-PL-XXv-cvA_iAlnI-BQr9hjqADPBtujFJd)

- [UC Berkeley 61B (Fall 2006): Data Structures (39 videos)](https://archive.org/details/ucberkeley-webcast-PL4BBB74C7D2A1049C)

- [UC Berkeley 61C: Machine Structures (26 videos)](https://archive.org/details/ucberkeley-webcast-PL-XXv-cvA_iCl2-D-FS5mk0jFF6cYSJs_)

- [OOSE: Software Dev Using UML and Java (21 videos)](https://www.youtube.com/playlist?list=PLJ9pm_Rc9HesnkwKlal_buSIHA-jTZMpO)

- ~~[UC Berkeley CS 152: Computer Architecture and Engineering (20 videos)](https://www.youtube.com/watch?v=UH0QYvtP7Rk&index=20&list=PLkFD6_40KJIwEiwQx1dACXwh-2Fuo32qr)~~

- [MIT 6.004: Computation Structures (49 videos)](https://www.youtube.com/playlist?list=PLDSlqjcPpoL64CJdF0Qee5oWqGS6we_Yu)

- [Carnegie Mellon - Computer Architecture Lectures (39 videos)](https://www.youtube.com/playlist?list=PL5PHm2jkkXmi5CxxI7b3JCL1TWybTDtKq)

- [MIT 6.006: Intro to Algorithms (47 videos)](https://www.youtube.com/watch?v=HtSuA80QTyo&list=PLUl4u3cNGP61Oq3tWYp6V_F-5jb5L2iHb&nohtml5=False)

- [MIT 6.033: Computer System Engineering (22 videos)](https://www.youtube.com/watch?v=zm2VP0kHl1M&list=PL6535748F59DCA484)

- [MIT 6.034 Artificial Intelligence, Fall 2010 (30 videos)](https://www.youtube.com/playlist?list=PLUl4u3cNGP63gFHB6xb-kVBiQHYe_4hSi)

- [MIT 6.042J: Mathematics for Computer Science, Fall 2010 (25 videos)](https://www.youtube.com/watch?v=L3LMbpZIKhQ&list=PLB7540DEDD482705B)

- [MIT 6.046: Design and Analysis of Algorithms (34 videos)](https://www.youtube.com/watch?v=2P-yW7LQr08&list=PLUl4u3cNGP6317WaSNfmCvGym2ucw3oGp)

- [MIT 6.050J: Information and Entropy, Spring 2008 (19 videos)](https://www.youtube.com/watch?v=phxsQrZQupo&list=PL_2Bwul6T-A7OldmhGODImZL8KEVE38X7)

- [MIT 6.824: Distributed Systems, Spring 2020 (20 videos)](https://www.youtube.com/watch?v=cQP8WApzIQQ&list=PLrw6a1wE39_tb2fErI4-WkMbsvGQk9_UB)

- [MIT 6.851: Advanced Data Structures (22 videos)](https://www.youtube.com/watch?v=T0yzrZL1py0&list=PLUl4u3cNGP61hsJNdULdudlRL493b-XZf&index=1)

- [MIT 6.854: Advanced Algorithms, Spring 2016 (24 videos)](https://www.youtube.com/playlist?list=PL6ogFv-ieghdoGKGg2Bik3Gl1glBTEu8c)

- [Harvard COMPSCI 224: Advanced Algorithms (25 videos)](https://www.youtube.com/playlist?list=PL2SOU6wwxB0uP4rJgf5ayhHWgw7akUWSf)

- [MIT 6.858 Computer Systems Security, Fall 2014](https://www.youtube.com/watch?v=GqmQg-cszw4&index=1&list=PLUl4u3cNGP62K2DjQLRxDNRi0z2IRWnNh)

- [Stanford: Programming Paradigms (27 videos)](https://www.youtube.com/playlist?list=PL9D558D49CA734A02)

- [Introduction to Cryptography by Christof Paar](https://www.youtube.com/playlist?list=PL6N5qY2nvvJE8X75VkXglSrVhLv1tVcfy)
    - [Course Website along with Slides and Problem Sets](http://www.crypto-textbook.com/)

- [Mining Massive Datasets - Stanford University (94 videos)](https://www.youtube.com/playlist?list=PLLssT5z_DsK9JDLcT8T62VtzwyW9LNepV)

- [Graph Theory by Sarada Herke (67 videos)](https://www.youtube.com/user/DrSaradaHerke/playlists?shelf_id=5&view=50&sort=dd)

## Computer Science Courses

- [Directory of Online CS Courses](https://github.com/open-source-society/computer-science)
- [Directory of CS Courses (many with online lectures)](https://github.com/prakhar1989/awesome-courses)

## Algorithms implementation

- [Multiple Algorithms implementation by Princeton University](https://algs4.cs.princeton.edu/code)


## Papers

- [Love classic papers?](https://www.cs.cmu.edu/~crary/819-f09/)
- [1978: Communicating Sequential Processes](http://spinroot.com/courses/summer/Papers/hoare_1978.pdf)
    - [implemented in Go](https://godoc.org/github.com/thomas11/csp)
- [2003: The Google File System](http://static.googleusercontent.com/media/research.google.com/en//archive/gfs-sosp2003.pdf)
    - replaced by Colossus in 2012
- [2004: MapReduce: Simplified Data Processing on Large Clusters]( http://static.googleusercontent.com/media/research.google.com/en//archive/mapreduce-osdi04.pdf)
    - mostly replaced by Cloud Dataflow?
- [2006: Bigtable: A Distributed Storage System for Structured Data](https://static.googleusercontent.com/media/research.google.com/en//archive/bigtable-osdi06.pdf)
- [2006: The Chubby Lock Service for Loosely-Coupled Distributed Systems](https://research.google.com/archive/chubby-osdi06.pdf)
- [2007: Dynamo: Amazon’s Highly Available Key-value Store](http://s3.amazonaws.com/AllThingsDistributed/sosp/amazon-dynamo-sosp2007.pdf)
    - The Dynamo paper kicked off the NoSQL revolution
- [2007: What Every Programmer Should Know About Memory (very long, and the author encourages skipping of some sections)](https://www.akkadia.org/drepper/cpumemory.pdf)
- 2012: AddressSanitizer: A Fast Address Sanity Checker:
    - [paper](http://static.googleusercontent.com/media/research.google.com/en//pubs/archive/37752.pdf)
    - [video](https://www.usenix.org/conference/atc12/technical-sessions/presentation/serebryany)
- 2013: Spanner: Google’s Globally-Distributed Database:
    - [paper](http://static.googleusercontent.com/media/research.google.com/en//archive/spanner-osdi2012.pdf)
    - [video](https://www.usenix.org/node/170855)
- [2014: Machine Learning: The High-Interest Credit Card of Technical Debt](http://static.googleusercontent.com/media/research.google.com/en//pubs/archive/43146.pdf)
- [2015: Continuous Pipelines at Google](http://static.googleusercontent.com/media/research.google.com/en//pubs/archive/43790.pdf)
- [2015: High-Availability at Massive Scale: Building Google’s Data Infrastructure for Ads](https://static.googleusercontent.com/media/research.google.com/en//pubs/archive/44686.pdf)
- [2015: TensorFlow: Large-Scale Machine Learning on Heterogeneous Distributed Systems](http://download.tensorflow.org/paper/whitepaper2015.pdf )
- [2015: How Developers Search for Code: A Case Study](http://static.googleusercontent.com/media/research.google.com/en//pubs/archive/43835.pdf)
- More papers: [1,000 papers](https://github.com/0voice/computer_expert_paper)

## LICENSE

[CC-BY-SA-4.0](./LICENSE.txt)<|MERGE_RESOLUTION|>--- conflicted
+++ resolved
@@ -1310,15 +1310,9 @@
 
     *****************************************************************************************************
     *****************************************************************************************************
-<<<<<<< HEAD
-    
-    Everything below this point is optional.
-    By studying these, you'll get greater exposure to more CS concepts, and will be better prepared for
-=======
 
     Everything below this point is optional. It is NOT needed for an entry-level interview.
     However, by studying these, you'll get greater exposure to more CS concepts, and will be better prepared for
->>>>>>> 5bd06a14
     any software engineering job. You'll be a much more well-rounded software engineer.
     
     *****************************************************************************************************
